--- conflicted
+++ resolved
@@ -42,11 +42,7 @@
 		nodes := []map[string]any{}
 		for _, as := range ted.Nodes {
 			for _, node := range as {
-<<<<<<< HEAD
-				tmpNode := map[string]interface{}{ // TODO: Fix format according to readme
-=======
 				nodeMap := map[string]any{ // TODO: Fix format according to readme
->>>>>>> 44bc485b
 					"asn":        node.ASN,
 					"routerID":   node.RouterID,
 					"isisAreaID": node.IsisAreaID,
@@ -91,15 +87,9 @@
 				}
 				nodeMap["prefixes"] = prefixes
 
-<<<<<<< HEAD
-				srv6SIDs := []map[string]interface{}{}
-				for _, srv6SID := range node.SRv6SIDs {
-					tmpSrv6SID := map[string]interface{}{
-=======
 				srv6SIDs := []map[string]any{}
 				for _, srv6SID := range node.SRv6SIDs {
 					srv6SIDMap := map[string]any{
->>>>>>> 44bc485b
 						"sids":             srv6SID.Sids,
 						"endpointBehavior": srv6SID.EndpointBehavior,
 						"multiTopoIDs":     srv6SID.MultiTopoIDs,
@@ -108,19 +98,11 @@
 						"opaqueType":       srv6SID.OpaqueType,
 						"value":            hex.EncodeToString(srv6SID.Value),
 					}
-<<<<<<< HEAD
-					srv6SIDs = append(srv6SIDs, tmpSrv6SID)
-				}
-				tmpNode["srv6SIDs"] = srv6SIDs
-
-				nodes = append(nodes, tmpNode)
-=======
 					srv6SIDs = append(srv6SIDs, srv6SIDMap)
 				}
 				nodeMap["srv6SIDs"] = srv6SIDs
 
 				nodes = append(nodes, nodeMap)
->>>>>>> 44bc485b
 			}
 		}
 
