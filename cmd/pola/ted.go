--- conflicted
+++ resolved
@@ -87,18 +87,6 @@
 				}
 				tmpNode["prefixes"] = prefixes
 
-<<<<<<< HEAD
-				prefixesV6 := []map[string]interface{}{}
-				for _, prefix := range node.PrefixesV6 {
-					tmpPrefix := map[string]interface{}{
-						"prefix": prefix.Prefix.String(),
-					}
-					prefixesV6 = append(prefixesV6, tmpPrefix)
-				}
-				tmpNode["prefixesV6"] = prefixesV6
-
-=======
->>>>>>> d8fc181c
 				srv6SIDs := []map[string]interface{}{}
 				for _, srv6SID := range node.SRv6SIDs {
 					tmpSrv6SID := map[string]interface{}{
