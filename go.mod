--- conflicted
+++ resolved
@@ -3,12 +3,7 @@
 go 1.24.2
 
 require (
-<<<<<<< HEAD
-	github.com/osrg/gobgp/v3 v3.36.0
-=======
-	github.com/golang/protobuf v1.5.4
 	github.com/osrg/gobgp/v3 v3.37.0
->>>>>>> 44bc485b
 	github.com/spf13/cobra v1.9.1
 	github.com/stretchr/testify v1.10.0
 	go.uber.org/zap v1.27.0
