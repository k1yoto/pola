--- conflicted
+++ resolved
@@ -17,19 +17,10 @@
 	Nodes map[uint32]map[string]*LsNode // { ASN1: {"NodeID1": node1, "NodeID2": node2}, ASN2: {"NodeID3": node3, "NodeID4": node4}}
 }
 
-<<<<<<< HEAD
-func (ted *LsTed) Update(tedElems []TedElem) {
-	// check Before State Update TED
-	fmt.Printf("Before State Update TED: %v\n", ted)
-=======
 func (ted *LsTED) Update(tedElems []TEDElem) {
->>>>>>> d8fc181c
 	for _, tedElem := range tedElems {
 		tedElem.UpdateTED(ted)
 	}
-	// check After State Update TED
-	fmt.Printf("After State Update TED: %v\n", ted)
-	ted.Print()
 }
 
 func (ted *LsTED) Print() {
@@ -48,13 +39,7 @@
 					fmt.Printf("      index: %d\n", prefix.SidIndex)
 				}
 			}
-<<<<<<< HEAD
-			fmt.Printf("  PrefixesV6:\n")
-			for _, prefix := range node.PrefixesV6 {
-				fmt.Printf("    %s\n", prefix.Prefix.String())
-			}
-=======
->>>>>>> d8fc181c
+
 			fmt.Printf("  Links:\n")
 			for _, link := range node.Links {
 				fmt.Printf("    Local: %s Remote: %s\n", link.LocalIP.String(), link.RemoteIP.String())
@@ -95,10 +80,6 @@
 	SrgbEnd    uint32 // in BGP-LS Attr
 	Links      []*LsLink
 	Prefixes   []*LsPrefixV4
-<<<<<<< HEAD
-	PrefixesV6 []*LsPrefixV6
-=======
->>>>>>> d8fc181c
 	SRv6SIDs   []*LsSrv6SID
 }
 
@@ -236,49 +217,10 @@
 	localNode.Prefixes = append(localNode.Prefixes, lp)
 }
 
-<<<<<<< HEAD
-type LsPrefixV6 struct {
-	LocalNode *LsNode      // primary key, in MP_REACH_NLRI Attr
-	Prefix    netip.Prefix // in MP_REACH_NLRI Attr
-}
-
-func NewLsPrefixV6(localNode *LsNode) *LsPrefixV6 {
-	return &LsPrefixV6{
-		LocalNode: localNode,
-	}
-}
-
-func (lp *LsPrefixV6) UpdateTed(ted *LsTed) {
-	nodes, asn := ted.Nodes, lp.LocalNode.Asn
-
-	if _, ok := nodes[asn]; !ok {
-		nodes[asn] = make(map[string]*LsNode)
-	}
-
-	if _, ok := nodes[asn][lp.LocalNode.RouterID]; !ok {
-		nodes[asn][lp.LocalNode.RouterID] = NewLsNode(lp.LocalNode.Asn, lp.LocalNode.RouterID)
-	}
-
-	localNode := nodes[asn][lp.LocalNode.RouterID]
-	for _, pref := range localNode.Prefixes {
-		if pref.Prefix.String() == lp.Prefix.String() {
-			return
-		}
-	}
-
-	localNode.PrefixesV6 = append(localNode.PrefixesV6, lp)
-}
-
-type LsSrv6SID struct {
-	LocalNode        *LsNode  // primary key, in MP_REACH_NLRI Attr
-	Sids             []string // in LsSrv6SID Attr
-	EndpointBehavior uint32   // in BGP-LS Attr
-=======
 type LsSrv6SID struct {
 	LocalNode        *LsNode  // primary key, in MP_REACH_NLRI Attr
 	Sids             []string // in LsSrv6SID Attr
 	EndpointBehavior uint32   // in srv6EndpointBehavior Attr
->>>>>>> d8fc181c
 	MultiTopoIDs     []uint32 // in LsSrv6SID Attr
 	ServiceType      uint32   // in LsSrv6SID Attr
 	TrafficType      uint32   // in LsSrv6SID Attr
@@ -292,24 +234,15 @@
 	}
 }
 
-<<<<<<< HEAD
-func (s *LsSrv6SID) UpdateTed(ted *LsTed) {
-	nodes, asn := ted.Nodes, s.LocalNode.Asn
-=======
 func (s *LsSrv6SID) UpdateTED(ted *LsTED) {
 	nodes, asn := ted.Nodes, s.LocalNode.ASN
->>>>>>> d8fc181c
 
 	if _, ok := nodes[asn]; !ok {
 		nodes[asn] = make(map[string]*LsNode)
 	}
 
 	if _, ok := nodes[asn][s.LocalNode.RouterID]; !ok {
-<<<<<<< HEAD
-		nodes[asn][s.LocalNode.RouterID] = NewLsNode(s.LocalNode.Asn, s.LocalNode.RouterID)
-=======
 		nodes[asn][s.LocalNode.RouterID] = NewLsNode(s.LocalNode.ASN, s.LocalNode.RouterID)
->>>>>>> d8fc181c
 	}
 
 	s.LocalNode = nodes[asn][s.LocalNode.RouterID]
