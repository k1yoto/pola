// Copyright (c) 2022 NTT Communications Corporation
//
// This software is released under the MIT License.
// see https://github.com/nttcom/pola/blob/main/LICENSE

package table

import (
	"errors"
	"fmt"
	"net/netip"
	"strconv"
)

type LsTed struct {
	ID    int
	Nodes map[uint32]map[string]*LsNode // { ASN1: {"NodeID1": node1, "NodeID2": node2}, ASN2: {"NodeID3": node3, "NodeID4": node4}}
}

func (ted *LsTed) Update(tedElems []TedElem) {
	// check Before State Update TED
	fmt.Printf("Before State Update TED: %v\n", ted)
	for _, tedElem := range tedElems {
		tedElem.UpdateTed(ted)
	}
	// check After State Update TED
	fmt.Printf("After State Update TED: %v\n", ted)
	ted.Print()
}

func (ted *LsTed) Print() {
	for _, nodes := range ted.Nodes {
		nodeCnt := 1
		for nodeID, node := range nodes {
			fmt.Printf("Node: %d\n", nodeCnt)
			fmt.Printf("  %s\n", nodeID)
			fmt.Printf("  Hostname: %s\n", node.Hostname)
			fmt.Printf("  ISIS Area ID: %s\n", node.IsisAreaID)
			fmt.Printf("  SRGB: %d - %d\n", node.SrgbBegin, node.SrgbEnd)
			fmt.Printf("  Prefixes:\n")
			for _, prefix := range node.Prefixes {
				fmt.Printf("    %s\n", prefix.Prefix.String())
				if prefix.SidIndex != 0 {
					fmt.Printf("      index: %d\n", prefix.SidIndex)
				}
			}
			fmt.Printf("  Links:\n")
			for _, link := range node.Links {
				fmt.Printf("    Local: %s Remote: %s\n", link.LocalIP.String(), link.RemoteIP.String())
				fmt.Printf("      RemoteNode: %s\n", link.RemoteNode.RouterID)
				fmt.Printf("      Metrics:\n")
				for _, metric := range link.Metrics {
					fmt.Printf("        %s: %d\n", metric.Type.String(), metric.Value)
				}
				fmt.Printf("      Adj-SID: %d\n", link.AdjSid)
			}
			fmt.Printf("  SRv6 SIDs:\n")
			for _, srv6SID := range node.SRv6SIDs {
				fmt.Printf("    SIDs: %v\n", srv6SID.Sids)
				fmt.Printf("    EndpointBehavior: %d\n", srv6SID.EndpointBehavior)
				fmt.Printf("    MultiTopoIDs: %v\n", srv6SID.MultiTopoIDs)
				fmt.Printf("    ServiceType: %d\n", srv6SID.ServiceType)
				fmt.Printf("    TrafficType: %d\n", srv6SID.TrafficType)
				fmt.Printf("    OpaqueType: %d\n", srv6SID.OpaqueType)
<<<<<<< HEAD
				fmt.Printf("    Value: 0x%x\n", srv6SID.Value)
=======
				fmt.Printf("    Value: %v\n", srv6SID.Value)
>>>>>>> aa65522d
			}

			nodeCnt++
			fmt.Printf("\n")
		}
	}
}

type TedElem interface {
	UpdateTed(ted *LsTed)
}

type LsNode struct {
	Asn        uint32 // primary key, in MP_REACH_NLRI Attr
	RouterID   string // primary key, in MP_REACH_NLRI Attr
	IsisAreaID string // in BGP-LS Attr
	Hostname   string // in BGP-LS Attr
	SrgbBegin  uint32 // in BGP-LS Attr
	SrgbEnd    uint32 // in BGP-LS Attr
	Links      []*LsLink
	Prefixes   []*LsPrefixV4
<<<<<<< HEAD
	SRv6SIDs   []*LsSrv6SID
=======
	SRv6SIDs   []*LsSrv6SID // for SRv6
>>>>>>> aa65522d
}

func NewLsNode(asn uint32, nodeID string) *LsNode {
	return &LsNode{
		Asn:      asn,
		RouterID: nodeID,
	}
}

func (n *LsNode) NodeSegment() (Segment, error) {
	// for SR-MPLS Segment
	for _, prefix := range n.Prefixes {
		if prefix.SidIndex != 0 {
			sid := strconv.Itoa(int(n.SrgbBegin + prefix.SidIndex))
			seg, err := NewSegment(sid)
			if err != nil {
				return nil, err
			}
			return seg, nil
		}
	}
	// TODO: for SRv6 Segment

	return nil, errors.New("node doesn't have a Node SID")
}

func (n *LsNode) LoopbackAddr() (netip.Addr, error) {
	for _, prefix := range n.Prefixes {
		if prefix.SidIndex != 0 {
			return prefix.Prefix.Addr(), nil
		}
	}

	return netip.Addr{}, errors.New("node doesn't have a loopback address")
}

func (n *LsNode) UpdateTed(ted *LsTed) {
	nodes, asn := ted.Nodes, n.Asn

	if _, ok := nodes[asn]; !ok {
		nodes[asn] = make(map[string]*LsNode)
	}

	if node, ok := nodes[asn][n.RouterID]; ok {
		node.Hostname = n.Hostname
		node.IsisAreaID = n.IsisAreaID
		node.SrgbBegin = n.SrgbBegin
		node.SrgbEnd = n.SrgbEnd
	} else {
		nodes[asn][n.RouterID] = n
	}
}

func (n *LsNode) AddLink(link *LsLink) {
	n.Links = append(n.Links, link)
}

type LsLink struct {
	LocalNode  *LsNode    // Primary key, in MP_REACH_NLRI Attr
	RemoteNode *LsNode    // Primary key, in MP_REACH_NLRI Attr
	LocalIP    netip.Addr // In MP_REACH_NLRI Attr
	RemoteIP   netip.Addr // In MP_REACH_NLRI Attr
	Metrics    []*Metric  // In BGP-LS Attr
	AdjSid     uint32     // In BGP-LS Attr
}

func NewLsLink(localNode *LsNode, remoteNode *LsNode) *LsLink {
	return &LsLink{
		LocalNode:  localNode,
		RemoteNode: remoteNode,
	}
}

func (l *LsLink) Metric(metricType MetricType) (uint32, error) {
	for _, metric := range l.Metrics {
		if metric.Type == metricType {
			return metric.Value, nil
		}
	}

	return 0, fmt.Errorf("metric %s not defined", metricType)
}

func (l *LsLink) UpdateTed(ted *LsTed) {
	nodes, asn := ted.Nodes, l.LocalNode.Asn

	if _, ok := nodes[asn]; !ok {
		nodes[asn] = make(map[string]*LsNode)
	}

	if _, ok := nodes[asn][l.LocalNode.RouterID]; !ok {
		nodes[asn][l.LocalNode.RouterID] = NewLsNode(l.LocalNode.Asn, l.LocalNode.RouterID)
	}

	if _, ok := nodes[l.RemoteNode.Asn][l.RemoteNode.RouterID]; !ok {
		nodes[l.RemoteNode.Asn][l.RemoteNode.RouterID] = NewLsNode(l.RemoteNode.Asn, l.RemoteNode.RouterID)
	}

	l.LocalNode, l.RemoteNode = nodes[asn][l.LocalNode.RouterID], nodes[l.RemoteNode.Asn][l.RemoteNode.RouterID]

	l.LocalNode.AddLink(l)
}

type LsPrefixV4 struct {
	LocalNode *LsNode      // primary key, in MP_REACH_NLRI Attr
	Prefix    netip.Prefix // in MP_REACH_NLRI Attr
	SidIndex  uint32       // in BGP-LS Attr (only for Lo Address Prefix)
}

func NewLsPrefixV4(localNode *LsNode) *LsPrefixV4 {
	return &LsPrefixV4{
		LocalNode: localNode,
	}
}

func (lp *LsPrefixV4) UpdateTed(ted *LsTed) {
	nodes, asn := ted.Nodes, lp.LocalNode.Asn

	if _, ok := nodes[asn]; !ok {
		nodes[asn] = make(map[string]*LsNode)
	}

	if _, ok := nodes[asn][lp.LocalNode.RouterID]; !ok {
		nodes[asn][lp.LocalNode.RouterID] = NewLsNode(lp.LocalNode.Asn, lp.LocalNode.RouterID)
	}

	localNode := nodes[asn][lp.LocalNode.RouterID]
	for _, pref := range localNode.Prefixes {
		if pref.Prefix.String() == lp.Prefix.String() {
			return
		}
	}

	localNode.Prefixes = append(localNode.Prefixes, lp)
}

<<<<<<< HEAD
=======
// // LsSrv6SID represents a SRv6 SID
>>>>>>> aa65522d
type LsSrv6SID struct {
	LocalNode        *LsNode  // primary key, in MP_REACH_NLRI Attr
	Sids             []string // in LsSrv6SID Attr
	EndpointBehavior uint32   // in srv6EndpointBehavior Attr
	MultiTopoIDs     []uint32 // in LsSrv6SID Attr
	ServiceType      uint32   // in LsSrv6SID Attr
	TrafficType      uint32   // in LsSrv6SID Attr
	OpaqueType       uint32   // in LsSrv6SID Attr
	Value            []byte   // in LsSrv6SID Attr
}

func NewLsSrv6SID(node *LsNode) *LsSrv6SID {
	return &LsSrv6SID{
		LocalNode: node,
	}
}

func (s *LsSrv6SID) UpdateTed(ted *LsTed) {
	nodes, asn := ted.Nodes, s.LocalNode.Asn

	if _, ok := nodes[asn]; !ok {
		nodes[asn] = make(map[string]*LsNode)
	}

	if _, ok := nodes[asn][s.LocalNode.RouterID]; !ok {
		nodes[asn][s.LocalNode.RouterID] = NewLsNode(s.LocalNode.Asn, s.LocalNode.RouterID)
	}

	s.LocalNode = nodes[asn][s.LocalNode.RouterID]

	s.LocalNode.AddSrv6SID(s)
}

func (n *LsNode) AddSrv6SID(s *LsSrv6SID) {
	n.SRv6SIDs = append(n.SRv6SIDs, s)
}

type Metric struct {
	Type  MetricType
	Value uint32
}

func NewMetric(metricType MetricType, value uint32) *Metric {
	return &Metric{
		Type:  metricType,
		Value: value,
	}
}

type MetricType int

const (
	IGP_METRIC MetricType = iota
	TE_METRIC
	DELAY_METRIC
	HOPCOUNT_METRIC
)

func (m MetricType) String() string {
	switch m {
	case IGP_METRIC:
		return "IGP"
	case TE_METRIC:
		return "TE"
	case DELAY_METRIC:
		return "DELAY"
	case HOPCOUNT_METRIC:
		return "HOPCOUNT"
	default:
		return "Unknown"
	}
}<|MERGE_RESOLUTION|>--- conflicted
+++ resolved
@@ -62,11 +62,7 @@
 				fmt.Printf("    ServiceType: %d\n", srv6SID.ServiceType)
 				fmt.Printf("    TrafficType: %d\n", srv6SID.TrafficType)
 				fmt.Printf("    OpaqueType: %d\n", srv6SID.OpaqueType)
-<<<<<<< HEAD
 				fmt.Printf("    Value: 0x%x\n", srv6SID.Value)
-=======
-				fmt.Printf("    Value: %v\n", srv6SID.Value)
->>>>>>> aa65522d
 			}
 
 			nodeCnt++
@@ -88,11 +84,7 @@
 	SrgbEnd    uint32 // in BGP-LS Attr
 	Links      []*LsLink
 	Prefixes   []*LsPrefixV4
-<<<<<<< HEAD
 	SRv6SIDs   []*LsSrv6SID
-=======
-	SRv6SIDs   []*LsSrv6SID // for SRv6
->>>>>>> aa65522d
 }
 
 func NewLsNode(asn uint32, nodeID string) *LsNode {
@@ -229,10 +221,6 @@
 	localNode.Prefixes = append(localNode.Prefixes, lp)
 }
 
-<<<<<<< HEAD
-=======
-// // LsSrv6SID represents a SRv6 SID
->>>>>>> aa65522d
 type LsSrv6SID struct {
 	LocalNode        *LsNode  // primary key, in MP_REACH_NLRI Attr
 	Sids             []string // in LsSrv6SID Attr
