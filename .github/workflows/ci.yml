name: Lint

on:
  push:
    branches:
      - main
      - develop
  pull_request:
    branches:
      - main
      - develop
    types:
      - opened
      - reopened
      - synchronize
      - ready_for_review

jobs:
  lint:
    name: Lint
    runs-on: ubuntu-latest
    if: github.event_name == 'push' || (github.event_name == 'pull_request' && github.event.pull_request.draft == false)
    steps:
      - name: Checkout code
        uses: actions/checkout@v4

      - name: Setup Go
        uses: actions/setup-go@v5
        with:
          go-version-file: go.mod

      - name: Run golangci-lint
        uses: golangci/golangci-lint-action@v8
        with:
          version: latest
          args: --config=.golangci.yml

      - name: Install buf CLI
        uses: bufbuild/buf-setup-action@v1
        with:
          version: latest
<<<<<<< HEAD
          args: --config=.golangci.yml

      - name: Install buf CLI
        uses: bufbuild/buf-setup-action@v1
        with:
          version: latest
=======
>>>>>>> 44bc485b

      - name: Run buf lint
        run: buf lint

      - name: Setup Node.js
        uses: actions/setup-node@v4
        with:
          node-version: latest

      - name: Install markdownlint-cli
        run: npm install -g markdownlint-cli

      - name: Run markdownlint
        run: markdownlint '**/*.md' --ignore node_modules<|MERGE_RESOLUTION|>--- conflicted
+++ resolved
@@ -39,15 +39,6 @@
         uses: bufbuild/buf-setup-action@v1
         with:
           version: latest
-<<<<<<< HEAD
-          args: --config=.golangci.yml
-
-      - name: Install buf CLI
-        uses: bufbuild/buf-setup-action@v1
-        with:
-          version: latest
-=======
->>>>>>> 44bc485b
 
       - name: Run buf lint
         run: buf lint
