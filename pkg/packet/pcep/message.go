// Copyright (c) 2022 NTT Communications Corporation
//
// This software is released under the MIT License.
// see https://github.com/nttcom/pola/blob/main/LICENSE

package pcep

import (
	"encoding/binary"
	"errors"
	"fmt"
	"net/netip"

	"github.com/nttcom/pola/internal/pkg/table"
)

const CommonHeaderLength uint16 = 4

// PCEP Message-Type (1 byte)
type MessageType uint8

const (
	MessageTypeOpen         MessageType = 0x01
	MessageTypeKeepalive    MessageType = 0x02
	MessageTypePcreq        MessageType = 0x03
	MessageTypePcrep        MessageType = 0x04
	MessageTypeNotification MessageType = 0x05
	MessageTypeError        MessageType = 0x06
	MessageTypeClose        MessageType = 0x07
	MessageTypePcmReq       MessageType = 0x08
	MessageTypePcmRep       MessageType = 0x09
	MessageTypeReport       MessageType = 0x0a
	MessageTypeUpdate       MessageType = 0x0b
	MessageTypeLSPInitReq   MessageType = 0x0c
	MessageTypeStartTLS     MessageType = 0x0d
)

var messageTypeDescriptions = map[MessageType]struct {
	Description string
	Reference   string
}{
	MessageTypeOpen:         {"Open", "RFC5440"},
	MessageTypeKeepalive:    {"Keepalive", "RFC5440"},
	MessageTypePcreq:        {"Path Computation Request", "RFC5440"},
	MessageTypePcrep:        {"Path Computation Reply", "RFC5440"},
	MessageTypeNotification: {"Notification", "RFC5440"},
	MessageTypeError:        {"Error", "RFC5440"},
	MessageTypeClose:        {"Close", "RFC5440"},
	MessageTypePcmReq:       {"Path Computation Monitoring Request", "RFC5886"},
	MessageTypePcmRep:       {"Path Computation Monitoring Reply", "RFC5886"},
	MessageTypeReport:       {"Report", "RFC8231"},
	MessageTypeUpdate:       {"Update", "RFC8281"},
	MessageTypeLSPInitReq:   {"LSP Initiate Request", "RFC8281"},
	MessageTypeStartTLS:     {"StartTLS", "RFC8253"},
}

func (t MessageType) String() string {
	if desc, ok := messageTypeDescriptions[t]; ok {
		return fmt.Sprintf("%s (0x%02x)", desc.Description, uint8(t))
	}
	return fmt.Sprintf("Unknown MessageType (0x%02x)", uint8(t))
}

func (t MessageType) StringWithReference() string {
	if desc, ok := messageTypeDescriptions[t]; ok {
		return fmt.Sprintf("%s (0x%02x) [%s]", desc.Description, uint8(t), desc.Reference)
	}
	return fmt.Sprintf("Unknown MessageType (0x%02x)", uint8(t))
}

// Common header of PCEP Message
type CommonHeader struct { // RFC5440 6.1
	Version       uint8 // Current version is 1
	Flag          uint8
	MessageType   MessageType
	MessageLength uint16
}

func (h *CommonHeader) DecodeFromBytes(header []uint8) error {
	h.Version = uint8(header[0] >> 5)
	h.Flag = uint8(header[0] & 0x1f)
	h.MessageType = MessageType(header[1])
	h.MessageLength = binary.BigEndian.Uint16(header[2:4])
	return nil
}

func (h *CommonHeader) Serialize() []uint8 {
	buf := make([]uint8, 0, 4)
	verFlag := uint8(h.Version<<5 | h.Flag)
	buf = append(buf, verFlag)
	buf = append(buf, uint8(h.MessageType))
<<<<<<< HEAD
	messageLength := make([]uint8, 2)
	binary.BigEndian.PutUint16(messageLength, h.MessageLength)
	buf = append(buf, messageLength...)
=======
	buf = append(buf, Uint16ToByteSlice(h.MessageLength)...)
>>>>>>> 44bc485b
	return buf
}

func NewCommonHeader(messageType MessageType, messageLength uint16) *CommonHeader {
	h := &CommonHeader{
		Version:       uint8(1),
		Flag:          uint8(0),
		MessageType:   messageType,
		MessageLength: messageLength,
	}
	return h
}

type Message interface {
	Serialize() ([]uint8, error)
}

// Open Message
type OpenMessage struct {
	OpenObject *OpenObject
}

func (m *OpenMessage) DecodeFromBytes(messageBody []uint8) error {
	var commonObjectHeader CommonObjectHeader
	if err := commonObjectHeader.DecodeFromBytes(messageBody); err != nil {
		return fmt.Errorf("failed to decode common object header: %w", err)
	}

	if commonObjectHeader.ObjectClass != ObjectClassOpen {
		return fmt.Errorf("unsupported ObjectClass: %d", commonObjectHeader.ObjectClass)
	}
	if commonObjectHeader.ObjectType != ObjectTypeOpenOpen {
		return fmt.Errorf("unsupported ObjectType: %d", commonObjectHeader.ObjectType)
	}

	openObject := &OpenObject{}
	if err := openObject.DecodeFromBytes(commonObjectHeader.ObjectType, messageBody[commonObjectHeaderLength:commonObjectHeader.ObjectLength]); err != nil {
		return fmt.Errorf("failed to decode OpenObject: %w", err)
	}
	m.OpenObject = openObject

	return nil
}

func (m *OpenMessage) Serialize() ([]uint8, error) {
	byteOpenObject := m.OpenObject.Serialize()
	openMessageLength := CommonHeaderLength + m.OpenObject.Len()
	openHeader := NewCommonHeader(MessageTypeOpen, openMessageLength)
	byteOpenHeader := openHeader.Serialize()
	byteOpenMessage := AppendByteSlices(byteOpenHeader, byteOpenObject)
	return byteOpenMessage, nil
}

func NewOpenMessage(sessionID uint8, keepalive uint8, capabilities []CapabilityInterface) (*OpenMessage, error) {
	oo, err := NewOpenObject(sessionID, keepalive, capabilities)
	if err != nil {
		return nil, err
	}
	m := &OpenMessage{
		OpenObject: oo,
	}
	return m, nil
}

// Keepalive Message
type KeepaliveMessage struct {
}

func (m *KeepaliveMessage) Serialize() ([]uint8, error) {
	keepaliveMessageLength := CommonHeaderLength
	keepaliveHeader := NewCommonHeader(MessageTypeKeepalive, keepaliveMessageLength)
	byteKeepaliveHeader := keepaliveHeader.Serialize()
	byteKeepaliveMessage := byteKeepaliveHeader
	return byteKeepaliveMessage, nil
}

func NewKeepaliveMessage() (*KeepaliveMessage, error) {
	m := &KeepaliveMessage{}
	return m, nil
}

// PCErr Message
type PCErrMessage struct {
	PCEPErrorObject *PCEPErrorObject
}

func (m *PCErrMessage) DecodeFromBytes(messageBody []uint8) error {
	var commonObjectHeader CommonObjectHeader
	if err := commonObjectHeader.DecodeFromBytes(messageBody); err != nil {
		return err
	}
	pcepErrorObject := &PCEPErrorObject{}
	if err := pcepErrorObject.DecodeFromBytes(commonObjectHeader.ObjectType, messageBody[commonObjectHeaderLength:commonObjectHeader.ObjectLength]); err != nil {
		return err
	}
	m.PCEPErrorObject = pcepErrorObject
	return nil
}

func (m *PCErrMessage) Serialize() []uint8 {
	pcerrMessageLength := CommonHeaderLength + m.PCEPErrorObject.Len()
	pcerrHeader := NewCommonHeader(MessageTypeError, pcerrMessageLength)
	bytePCErrHeader := pcerrHeader.Serialize()
	bytePCEPErrorObject := m.PCEPErrorObject.Serialize()
	bytePCErrMessage := AppendByteSlices(bytePCErrHeader, bytePCEPErrorObject)
	return bytePCErrMessage
}

func NewPCErrMessage(errorType uint8, errorValue uint8, tlvs []TLVInterface) (*PCErrMessage, error) {
	o, err := NewPCEPErrorObject(errorType, errorValue, tlvs)
	if err != nil {
		return nil, err
	}
	m := &PCErrMessage{
		PCEPErrorObject: o,
	}
	return m, nil
}

// Close Message
type CloseMessage struct {
	CloseObject *CloseObject
}

func (m *CloseMessage) DecodeFromBytes(messageBody []uint8) error {
	var commonObjectHeader CommonObjectHeader
	if err := commonObjectHeader.DecodeFromBytes(messageBody); err != nil {
		return err
	}
	closeObject := &CloseObject{}
	if err := closeObject.DecodeFromBytes(commonObjectHeader.ObjectType, messageBody[commonObjectHeaderLength:commonObjectHeader.ObjectLength]); err != nil {
		return err
	}
	m.CloseObject = closeObject
	return nil
}

func (m *CloseMessage) Serialize() []uint8 {
	closeMessageLength := CommonHeaderLength + m.CloseObject.Len()
	closeHeader := NewCommonHeader(MessageTypeClose, closeMessageLength)
	byteCloseHeader := closeHeader.Serialize()
	byteCloseObject := m.CloseObject.Serialize()
	byteCloseMessage := AppendByteSlices(byteCloseHeader, byteCloseObject)
	return byteCloseMessage
}

func NewCloseMessage(reason CloseReason) (*CloseMessage, error) {
	o, err := NewCloseObject(reason)
	if err != nil {
		return nil, err
	}
	m := &CloseMessage{
		CloseObject: o,
	}
	return m, nil
}

type StateReport struct {
	SrpObject               *SrpObject
	LSPObject               *LSPObject
	EroObject               *EroObject
	LSPAObject              *LSPAObject
	MetricObjects           []*MetricObject
	BandwidthObjects        []*BandwidthObject
	AssociationObject       *AssociationObject
	VendorInformationObject *VendorInformationObject
}

func NewStateReport() (*StateReport, error) {
	sr := &StateReport{
		SrpObject:               &SrpObject{},
		LSPObject:               &LSPObject{},
		EroObject:               &EroObject{},
		LSPAObject:              &LSPAObject{},
		MetricObjects:           []*MetricObject{},
		BandwidthObjects:        []*BandwidthObject{},
		AssociationObject:       &AssociationObject{},
		VendorInformationObject: &VendorInformationObject{},
	}
	return sr, nil
}

func (r *StateReport) decodeBandwidthObject(objectType ObjectType, objectBody []uint8) error {
	bandwidthObject := &BandwidthObject{}
	if err := bandwidthObject.DecodeFromBytes(objectType, objectBody); err != nil {
		return err
	}
	r.BandwidthObjects = append(r.BandwidthObjects, bandwidthObject)
	return nil
}

func (r *StateReport) decodeMetricObject(objectType ObjectType, objectBody []uint8) error {
	metricObject := &MetricObject{}
	if err := metricObject.DecodeFromBytes(objectType, objectBody); err != nil {
		return err
	}
	r.MetricObjects = append(r.MetricObjects, metricObject)
	return nil
}

func (r *StateReport) decodeEroObject(objectType ObjectType, objectBody []uint8) error {
	return r.EroObject.DecodeFromBytes(objectType, objectBody)
}

func (r *StateReport) decodeLSPAObject(objectType ObjectType, objectBody []uint8) error {
	return r.LSPAObject.DecodeFromBytes(objectType, objectBody)
}

func (r *StateReport) decodeLSPObject(objectType ObjectType, objectBody []uint8) error {
	return r.LSPObject.DecodeFromBytes(objectType, objectBody)
}

func (r *StateReport) decodeSrpObject(objectType ObjectType, objectBody []uint8) error {
	srpObject := &SrpObject{}
	if err := srpObject.DecodeFromBytes(objectType, objectBody); err != nil {
		return err
	}
	r.SrpObject = srpObject
	return nil
}

func (r *StateReport) decodeAssociationObject(objectType ObjectType, objectBody []uint8) error {
	return r.AssociationObject.DecodeFromBytes(objectType, objectBody)
}

func (r *StateReport) decodeVendorInformationObject(objectType ObjectType, objectBody []uint8) error {
	return r.VendorInformationObject.DecodeFromBytes(objectType, objectBody)
}

// PCRpt Message
type PCRptMessage struct {
	StateReports []*StateReport
}

var decodeFuncs = map[ObjectClass]func(*StateReport, ObjectType, []uint8) error{
	ObjectClassBandwidth:         (*StateReport).decodeBandwidthObject,
	ObjectClassMetric:            (*StateReport).decodeMetricObject,
	ObjectClassERO:               (*StateReport).decodeEroObject,
	ObjectClassLSPA:              (*StateReport).decodeLSPAObject,
	ObjectClassLSP:               (*StateReport).decodeLSPObject,
	ObjectClassSRP:               (*StateReport).decodeSrpObject,
	ObjectClassAssociation:       (*StateReport).decodeAssociationObject,
	ObjectClassVendorInformation: (*StateReport).decodeVendorInformationObject,
}

func (m *PCRptMessage) DecodeFromBytes(messageBody []uint8) error {
	// previousObjectClass: To track the object class and handle the delimitation of StateReports
	var previousObjectClass ObjectClass
	var sr *StateReport
	for len(messageBody) > 0 {
		var commonObjectHeader CommonObjectHeader
		if err := commonObjectHeader.DecodeFromBytes(messageBody); err != nil {
			return err
		}
		decodeFunc, ok := decodeFuncs[commonObjectHeader.ObjectClass]
		if !ok {
			// Skip the current object if the object class is not registered in decodeFuncs
			messageBody = messageBody[commonObjectHeader.ObjectLength:]
			continue
		}
		if (previousObjectClass != ObjectClassSRP && commonObjectHeader.ObjectClass == ObjectClassLSP) || commonObjectHeader.ObjectClass == ObjectClassSRP {
			if sr != nil {
				m.StateReports = append(m.StateReports, sr)
			}

			var err error
			sr, err = NewStateReport()
			if err != nil {
				return err
			}
		}
		if err := decodeFunc(sr, commonObjectHeader.ObjectType, messageBody[commonObjectHeaderLength:commonObjectHeader.ObjectLength]); err != nil {
			return err
		}
		previousObjectClass = commonObjectHeader.ObjectClass
		messageBody = messageBody[commonObjectHeader.ObjectLength:]
	}
	if sr != nil {
		m.StateReports = append(m.StateReports, sr)
	}

	return nil
}

func NewPCRptMessage() *PCRptMessage {
	return &PCRptMessage{
		StateReports: []*StateReport{},
	}
}

// PCInitiate Message
type PCInitiateMessage struct {
	SrpObject               *SrpObject
	LSPObject               *LSPObject
	EndpointsObject         *EndpointsObject
	EroObject               *EroObject
	AssociationObject       *AssociationObject
	VendorInformationObject *VendorInformationObject
}

func (m *PCInitiateMessage) Serialize() ([]uint8, error) {
	var eroObjectLength uint16
	var err error
	if m.EroObject != nil {
		eroObjectLength, err = m.EroObject.Len()
		if err != nil {
			return nil, err
		}
	}

	var endpointsObjectLength uint16
	if m.EndpointsObject != nil {
		endpointsObjectLength, err = m.EndpointsObject.Len()
		if err != nil {
			return nil, err
		}
	}
	pcinitiateMessageLength := CommonHeaderLength +
		m.SrpObject.Len() +
		m.LSPObject.Len() +
		endpointsObjectLength +
		eroObjectLength

	byteSrpObject := m.SrpObject.Serialize()
	byteLSPObject := m.LSPObject.Serialize()

	byteEndpointsObject := []uint8{}
	if m.EndpointsObject != nil {
		byteEndpointsObject, err = m.EndpointsObject.Serialize()
		if err != nil {
			return nil, err
		}
	}
	byteEroObject := []uint8{}
	if m.EroObject != nil {
		byteEroObject, err = m.EroObject.Serialize()
		if err != nil {
			return nil, err
		}
	}

	byteVendorInformationObject := []uint8{}
	byteAssociationObject := []uint8{}

	if m.AssociationObject != nil {
		byteAssociationObject, err = m.AssociationObject.Serialize()
		if err != nil {
			return nil, err
		}
		associationObjectLength, err := m.AssociationObject.Len()
		if err != nil {
			return nil, err
		}
		pcinitiateMessageLength += associationObjectLength
	}
	if m.VendorInformationObject != nil {
		byteVendorInformationObject = append(byteVendorInformationObject, m.VendorInformationObject.Serialize()...)
		pcinitiateMessageLength += m.VendorInformationObject.Len()
	}

	pcinitiateHeader := NewCommonHeader(MessageTypeLSPInitReq, pcinitiateMessageLength)
	bytePCInitiateHeader := pcinitiateHeader.Serialize()
	bytePCInitiateMessage := AppendByteSlices(
		bytePCInitiateHeader, byteSrpObject, byteLSPObject, byteEndpointsObject, byteEroObject, byteAssociationObject, byteVendorInformationObject,
	)
	return bytePCInitiateMessage, nil
}

func NewPCInitiateMessage(srpID uint32, lspName string, lspDelete bool, plspID uint32, segmentList []table.Segment, color uint32, preference uint32, srcAddr netip.Addr, dstAddr netip.Addr, opt ...Opt) (*PCInitiateMessage, error) {
	opts := optParams{
		pccType: RFCCompliant,
	}

	for _, o := range opt {
		o(&opts)
	}

	m := &PCInitiateMessage{}
	var err error

	if m.SrpObject, err = NewSrpObject(segmentList, srpID, lspDelete); err != nil {
		return nil, err
	}

	if lspDelete {
		if m.LSPObject, err = NewLSPObject(lspName, &color, plspID); err != nil {
			return nil, err
		}
		return m, nil
	}

	if m.LSPObject, err = NewLSPObject(lspName, &color, 0); err != nil {
		return nil, err
	}
	if m.EndpointsObject, err = NewEndpointsObject(dstAddr, srcAddr); err != nil {
		return nil, err
	}
	if m.EroObject, err = NewEroObject(segmentList); err != nil {
		return m, err
	}

	switch opts.pccType {
	case JuniperLegacy:
		if m.AssociationObject, err = NewAssociationObject(srcAddr, dstAddr, color, preference, VendorSpecific(opts.pccType)); err != nil {
			return nil, err
		}
	case CiscoLegacy:
		if m.VendorInformationObject, err = NewVendorInformationObject(CiscoLegacy, color, preference); err != nil {
			return nil, err
		}
	case RFCCompliant:
		if m.AssociationObject, err = NewAssociationObject(srcAddr, dstAddr, color, preference); err != nil {
			return nil, err
		}
		// FRRouting is considered RFC compliant
		if m.VendorInformationObject, err = NewVendorInformationObject(CiscoLegacy, color, preference); err != nil {
			return nil, err
		}
	default:
		return nil, errors.New("undefined pcc type")
	}

	return m, nil
}

// PCUpdate Message
type PCUpdMessage struct {
	SrpObject *SrpObject
	LSPObject *LSPObject
	EroObject *EroObject
}

func (m *PCUpdMessage) Serialize() ([]uint8, error) {
	byteSrpObject := m.SrpObject.Serialize()
	byteLSPObject := m.LSPObject.Serialize()
	byteEroObject, err := m.EroObject.Serialize()
	if err != nil {
		return nil, err
	}

	eroObjectLength, err := m.EroObject.Len()
	if err != nil {
		return nil, err
	}
	pcupdMessageLength := CommonHeaderLength + m.SrpObject.Len() + m.LSPObject.Len() + eroObjectLength
	pcupdHeader := NewCommonHeader(MessageTypeUpdate, pcupdMessageLength)
	bytePCUpdHeader := pcupdHeader.Serialize()
	bytePCUpdMessage := AppendByteSlices(bytePCUpdHeader, byteSrpObject, byteLSPObject, byteEroObject)
	return bytePCUpdMessage, err
}

func NewPCUpdMessage(srpID uint32, lspName string, plspID uint32, segmentList []table.Segment) (*PCUpdMessage, error) {
	m := &PCUpdMessage{}
	var err error

	if m.SrpObject, err = NewSrpObject(segmentList, srpID, false); err != nil {
		return nil, err
	}
	if m.LSPObject, err = NewLSPObject(lspName, nil, plspID); err != nil {
		return nil, err
	}
	if m.EroObject, err = NewEroObject(segmentList); err != nil {
		return nil, err
	}
	return m, nil
}<|MERGE_RESOLUTION|>--- conflicted
+++ resolved
@@ -89,13 +89,7 @@
 	verFlag := uint8(h.Version<<5 | h.Flag)
 	buf = append(buf, verFlag)
 	buf = append(buf, uint8(h.MessageType))
-<<<<<<< HEAD
-	messageLength := make([]uint8, 2)
-	binary.BigEndian.PutUint16(messageLength, h.MessageLength)
-	buf = append(buf, messageLength...)
-=======
 	buf = append(buf, Uint16ToByteSlice(h.MessageLength)...)
->>>>>>> 44bc485b
 	return buf
 }
 
