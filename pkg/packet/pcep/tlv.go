// Copyright (c) 2022 NTT Communications Corporation
//
// This software is released under the MIT License.
// see https://github.com/nttcom/pola/blob/main/LICENSE

package pcep

import (
	"encoding/binary"
	"errors"
	"fmt"
	"net/netip"
	"slices"
	"strconv"
	"strings"
	"unicode/utf8"

	"go.uber.org/zap/zapcore"
)

type TLVType uint16

<<<<<<< HEAD
const ( // PCEP TLV
=======
// PCEP TLV types
const (
>>>>>>> 44bc485b
	TLVNoPathVector                       TLVType = 0x01
	TLVOverloadDuration                   TLVType = 0x02
	TLVReqMissing                         TLVType = 0x03
	TLVOFList                             TLVType = 0x04
	TLVOrder                              TLVType = 0x05
	TLVP2MPCapable                        TLVType = 0x06
	TLVVendorInformation                  TLVType = 0x07
	TLVWavelengthSelection                TLVType = 0x08
	TLVWavelengthRestriction              TLVType = 0x09
	TLVWavelengthAllocation               TLVType = 0x0a
	TLVOpticalInterfaceClassList          TLVType = 0x0b
	TLVClientSignalInformation            TLVType = 0x0c
	TLVHPCECapability                     TLVType = 0x0d
	TLVDomainID                           TLVType = 0x0e
	TLVHPCEFlag                           TLVType = 0x0f
	TLVStatefulPCECapability              TLVType = 0x10
	TLVSymbolicPathName                   TLVType = 0x11
	TLVIPv4LSPIdentifiers                 TLVType = 0x12
	TLVIPv6LSPIdentifiers                 TLVType = 0x13
	TLVLSPErrorCode                       TLVType = 0x14
	TLVRsvpErrorSpec                      TLVType = 0x15
	TLVLSPDBVersion                       TLVType = 0x17
	TLVSpeakerEntityID                    TLVType = 0x18
	TLVSRPCECapability                    TLVType = 0x1a
	TLVPathSetupType                      TLVType = 0x1c
	TLVOperatorConfiguredAssociationRange TLVType = 0x1d
	TLVGlobalAssociationSource            TLVType = 0x1e
	TLVExtendedAssociationID              TLVType = 0x1f
	TLVP2MPIPv4LSPIdentifiers             TLVType = 0x20
	TLVP2MPIPv6LSPIdentifiers             TLVType = 0x21
	TLVPathSetupTypeCapability            TLVType = 0x22
	TLVAssocTypeList                      TLVType = 0x23
	TLVAutoBandwidthCapability            TLVType = 0x24
	TLVAutoBandwidthAttributes            TLVType = 0x25
	TLVPathProtectionAssociationGroupTLV  TLVType = 0x26
	TLVIPv4Address                        TLVType = 0x27
	TLVIPv6Address                        TLVType = 0x28
	TLVUnnumberedEndpoint                 TLVType = 0x29
	TLVLabelRequest                       TLVType = 0x2a
	TLVLabelSet                           TLVType = 0x2b
	TLVProtectionAttribute                TLVType = 0x2c
	TLVGmplsCapability                    TLVType = 0x2d
	TLVDisjointnessConfiguration          TLVType = 0x2e
	TLVDisjointnessStatus                 TLVType = 0x2f
	TLVPolicyParameters                   TLVType = 0x30
	TLVSchedLSPAttribute                  TLVType = 0x31
	TLVSchedPdLSPAttribute                TLVType = 0x32
	TLVPCEFlowspecCapability              TLVType = 0x33
	TLVFlowFilter                         TLVType = 0x34
	TLVBidirectionalLSPAssociationGroup   TLVType = 0x36
	TLVTePathBinding                      TLVType = 0x37
	TLVSRPolicyPolName                    TLVType = 0x38
	TLVSRPolicyCPathID                    TLVType = 0x39
	TLVSRPolicyCPathName                  TLVType = 0x3a
	TLVSRPolicyCPathPreference            TLVType = 0x3b
	TLVMultipathCap                       TLVType = 0x3c
	TLVMultipathWeight                    TLVType = 0x3d
	TLVMultipathBackup                    TLVType = 0x3e
	TLVMultipathOppdirPath                TLVType = 0x3f
	TLVLSPExtendedFlag                    TLVType = 0x40
	TLVVirtualNetwork                     TLVType = 0x41
	TLVSrAlgorithm                        TLVType = 0x42
	TLVColor                              TLVType = 0x43
	TLVComputationPriority                TLVType = 0x44
	TLVExplicitNullLabelPolicy            TLVType = 0x45
	TLVInvalidation                       TLVType = 0x46
	TLVSRPolicyCapability                 TLVType = 0x47
	TLVPathRecomputation                  TLVType = 0x48
	TLVSRP2MPPolicyCapability             TLVType = 0x49
	TLVIPv4SrP2MPInstanceID               TLVType = 0x4a
	TLVIPv6SrP2MPInstanceID               TLVType = 0x4b
<<<<<<< HEAD
)

var tlvDescriptions = map[TLVType]struct {
	Description string
	Reference   string
}{
	TLVNoPathVector:                       {"NO-PATH-VECTOR", "RFC5440"},
	TLVOverloadDuration:                   {"OVERLOAD-DURATION", "RFC5440"},
	TLVReqMissing:                         {"REQ-MISSING", "RFC5440"},
	TLVOFList:                             {"OF-LIST", "RFC5541"},
	TLVOrder:                              {"ORDER", "RFC5557"},
	TLVP2MPCapable:                        {"P2MP-CAPABLE", "RFC8306"},
	TLVVendorInformation:                  {"VENDOR-INFORMATION", "RFC7470"},
	TLVWavelengthSelection:                {"WAVELENGTH-SELECTION", "RFC8780"},
	TLVWavelengthRestriction:              {"WAVELENGTH-RESTRICTION", "RFC8780"},
	TLVWavelengthAllocation:               {"WAVELENGTH-ALLOCATION", "RFC8780"},
	TLVOpticalInterfaceClassList:          {"OPTICAL-INTERFACE-CLASS-LIST", "RFC8780"},
	TLVClientSignalInformation:            {"CLIENT-SIGNAL-INFORMATION", "RFC8780"},
	TLVHPCECapability:                     {"H-PCE-CAPABILITY", "RFC8685"},
	TLVDomainID:                           {"DOMAIN-ID", "RFC8685"},
	TLVHPCEFlag:                           {"H-PCE-FLAG", "RFC8685"},
	TLVStatefulPCECapability:              {"STATEFUL-PCE-CAPABILITY", "RFC8231"},
	TLVSymbolicPathName:                   {"SYMBOLIC-PATH-NAME", "RFC8231"},
	TLVIPv4LSPIdentifiers:                 {"IPV4-LSP-IDENTIFIERS", "RFC8231"},
	TLVIPv6LSPIdentifiers:                 {"IPV6-LSP-IDENTIFIERS", "RFC8231"},
	TLVLSPErrorCode:                       {"LSP-ERROR-CODE", "RFC8231"},
	TLVRsvpErrorSpec:                      {"RSVP-ERROR-SPEC", "RFC8231"},
	TLVLSPDBVersion:                       {"LSP-DB-VERSION", "RFC8232"},
	TLVSpeakerEntityID:                    {"SPEAKER-ENTITY-ID", "RFC8232"},
	TLVSRPCECapability:                    {"SR-PCE-CAPABILITY", "RFC8664"},
	TLVPathSetupType:                      {"PATH-SETUP-TYPE", "RFC8408"},
	TLVOperatorConfiguredAssociationRange: {"OPERATOR-CONFIGURED-ASSOCIATION-RANGE", "RFC8697"},
	TLVGlobalAssociationSource:            {"GLOBAL-ASSOCIATION-SOURCE", "RFC8697"},
	TLVExtendedAssociationID:              {"EXTENDED-ASSOCIATION-ID", "RFC8697"},
	TLVP2MPIPv4LSPIdentifiers:             {"P2MP-IPV4-LSP-IDENTIFIERS", "RFC8623"},
	TLVP2MPIPv6LSPIdentifiers:             {"P2MP-IPV6-LSP-IDENTIFIERS", "RFC8623"},
	TLVPathSetupTypeCapability:            {"PATH-SETUP-TYPE-CAPABILITY", "RFC8408"},
	TLVAssocTypeList:                      {"ASSOC-TYPE-LIST", "RFC8697"},
	TLVAutoBandwidthCapability:            {"AUTO-BANDWIDTH-CAPABILITY", "RFC8733"},
	TLVAutoBandwidthAttributes:            {"AUTO-BANDWIDTH-ATTRIBUTES", "RFC8733"},
	TLVPathProtectionAssociationGroupTLV:  {"PATH-PROTECTION-ASSOCIATION-GROUP", "RFC8745"},
	TLVIPv4Address:                        {"IPV4-ADDRESS", "RFC8779"},
	TLVIPv6Address:                        {"IPV6-ADDRESS", "RFC8779"},
	TLVUnnumberedEndpoint:                 {"UNNUMBERED-ENDPOINT", "RFC8779"},
	TLVLabelRequest:                       {"LABEL-REQUEST", "RFC8779"},
	TLVLabelSet:                           {"LABEL-SET", "RFC8779"},
	TLVProtectionAttribute:                {"PROTECTION-ATTRIBUTE", "RFC8779"},
	TLVGmplsCapability:                    {"GMPLS-CAPABILITY", "RFC8779"},
	TLVDisjointnessConfiguration:          {"DISJOINTNESS-CONFIGURATION", "RFC8800"},
	TLVDisjointnessStatus:                 {"DISJOINTNESS-STATUS", "RFC8800"},
	TLVPolicyParameters:                   {"POLICY-PARAMETERS-TLV", "RFC9005"},
	TLVSchedLSPAttribute:                  {"SCHED-LSP-ATTRIBUTE", "RFC8934"},
	TLVSchedPdLSPAttribute:                {"SCHED-PD-LSP-ATTRIBUTE", "RFC8934"},
	TLVPCEFlowspecCapability:              {"PCE-FLOWSPEC-CAPABILITY TLV", "RFC9168"},
	TLVFlowFilter:                         {"FLOW-FILTER-TLV", "RFC9168"},
	TLVBidirectionalLSPAssociationGroup:   {"BIDIRECTIONAL-LSP Association Group TLV", "RFC9059"},
	TLVTePathBinding:                      {"TE-PATH-BINDING", "RFC9604"},
	TLVSRPolicyPolName:                    {"SRPOLICY-POL-NAME", "draft-ietf-pce-segment-routing-policy-cp-14"},
	TLVSRPolicyCPathID:                    {"SRPOLICY-CPATH-ID", "draft-ietf-pce-segment-routing-policy-cp-14"},
	TLVSRPolicyCPathName:                  {"SRPOLICY-CPATH-NAME", "draft-ietf-pce-segment-routing-policy-cp-14"},
	TLVSRPolicyCPathPreference:            {"SRPOLICY-CPATH-PREFERENCE", "draft-ietf-pce-segment-routing-policy-cp-14"},
	TLVMultipathCap:                       {"MULTIPATH-CAP", "draft-ietf-pce-multipath-07"},
	TLVMultipathWeight:                    {"MULTIPATH-WEIGHT", "draft-ietf-pce-multipath-07"},
	TLVMultipathBackup:                    {"MULTIPATH-BACKUP", "draft-ietf-pce-multipath-07"},
	TLVMultipathOppdirPath:                {"MULTIPATH-OPPDIR-PATH", "draft-ietf-pce-multipath-07"},
	TLVLSPExtendedFlag:                    {"LSP-EXTENDED-FLAG", "RFC9357"},
	TLVVirtualNetwork:                     {"VIRTUAL-NETWORK", "RFC9358"},
	TLVSrAlgorithm:                        {"SR-ALGORITHM", "draft-ietf-pce-sid-algo-12"},
	TLVColor:                              {"COLOR", "RFC-ietf-pce-pcep-color-12"},
	TLVComputationPriority:                {"COMPUTATION-PRIORITY", "draft-ietf-pce-segment-routing-policy-cp-14"},
	TLVExplicitNullLabelPolicy:            {"EXPLICIT-NULL-LABEL-POLICY", "draft-ietf-pce-segment-routing-policy-cp-14"},
	TLVInvalidation:                       {"INVALIDATION", "draft-ietf-pce-segment-routing-policy-cp-14"},
	TLVSRPolicyCapability:                 {"SRPOLICY-CAPABILITY", "draft-ietf-pce-segment-routing-policy-cp-14"},
	TLVPathRecomputation:                  {"PATH-RECOMPUTATION", "draft-ietf-pce-circuit-style-pcep-extensions-03"},
	TLVSRP2MPPolicyCapability:             {"SRP2MP-POLICY-CAPABILITY", "draft-ietf-pce-sr-p2mp-policy-09"},
	TLVIPv4SrP2MPInstanceID:               {"IPV4-SR-P2MP-INSTANCE-ID", "draft-ietf-pce-sr-p2mp-policy-09"},
	TLVIPv6SrP2MPInstanceID:               {"IPV6-SR-P2MP-INSTANCE-ID", "draft-ietf-pce-sr-p2mp-policy-09"},
}

func (t TLVType) String() string {
	if desc, ok := tlvDescriptions[t]; ok {
		return fmt.Sprintf("%s (%s)", desc.Description, desc.Reference)
	}
	return fmt.Sprintf("Unknown TLV (0x%04x)", uint16(t))
}

// Juniper specific TLV (deprecated)
const (
	TLVExtendedAssociationIDIPv4Juniper TLVType = 0xffe3
	TLVSrPolicyCPathIDJuniper           TLVType = 0xffe4
	TLVSrPolicyCPathPreferenceJuniper   TLVType = 0xffe5
)

var tlvMap = map[TLVType]func() TLVInterface{
	TLVStatefulPCECapability:   func() TLVInterface { return &StatefulPCECapability{} },
	TLVSymbolicPathName:        func() TLVInterface { return &SymbolicPathName{} },
	TLVIPv4LSPIdentifiers:      func() TLVInterface { return &IPv4LSPIdentifiers{} },
	TLVIPv6LSPIdentifiers:      func() TLVInterface { return &IPv6LSPIdentifiers{} },
	TLVLSPDBVersion:            func() TLVInterface { return &LSPDBVersion{} },
	TLVSRPCECapability:         func() TLVInterface { return &SRPCECapability{} },
	TLVPathSetupType:           func() TLVInterface { return &PathSetupType{} },
	TLVExtendedAssociationID:   func() TLVInterface { return &ExtendedAssociationID{} },
	TLVPathSetupTypeCapability: func() TLVInterface { return &PathSetupTypeCapability{} },
	TLVAssocTypeList:           func() TLVInterface { return &AssocTypeList{} },
	TLVColor:                   func() TLVInterface { return &Color{} },
=======
)

var tlvDescriptions = map[TLVType]struct {
	Description string
	Reference   string
}{
	TLVNoPathVector:                       {"NO-PATH-VECTOR", "RFC5440"},
	TLVOverloadDuration:                   {"OVERLOAD-DURATION", "RFC5440"},
	TLVReqMissing:                         {"REQ-MISSING", "RFC5440"},
	TLVOFList:                             {"OF-LIST", "RFC5541"},
	TLVOrder:                              {"ORDER", "RFC5557"},
	TLVP2MPCapable:                        {"P2MP-CAPABLE", "RFC8306"},
	TLVVendorInformation:                  {"VENDOR-INFORMATION", "RFC7470"},
	TLVWavelengthSelection:                {"WAVELENGTH-SELECTION", "RFC8780"},
	TLVWavelengthRestriction:              {"WAVELENGTH-RESTRICTION", "RFC8780"},
	TLVWavelengthAllocation:               {"WAVELENGTH-ALLOCATION", "RFC8780"},
	TLVOpticalInterfaceClassList:          {"OPTICAL-INTERFACE-CLASS-LIST", "RFC8780"},
	TLVClientSignalInformation:            {"CLIENT-SIGNAL-INFORMATION", "RFC8780"},
	TLVHPCECapability:                     {"H-PCE-CAPABILITY", "RFC8685"},
	TLVDomainID:                           {"DOMAIN-ID", "RFC8685"},
	TLVHPCEFlag:                           {"H-PCE-FLAG", "RFC8685"},
	TLVStatefulPCECapability:              {"STATEFUL-PCE-CAPABILITY", "RFC8231"},
	TLVSymbolicPathName:                   {"SYMBOLIC-PATH-NAME", "RFC8231"},
	TLVIPv4LSPIdentifiers:                 {"IPV4-LSP-IDENTIFIERS", "RFC8231"},
	TLVIPv6LSPIdentifiers:                 {"IPV6-LSP-IDENTIFIERS", "RFC8231"},
	TLVLSPErrorCode:                       {"LSP-ERROR-CODE", "RFC8231"},
	TLVRsvpErrorSpec:                      {"RSVP-ERROR-SPEC", "RFC8231"},
	TLVLSPDBVersion:                       {"LSP-DB-VERSION", "RFC8232"},
	TLVSpeakerEntityID:                    {"SPEAKER-ENTITY-ID", "RFC8232"},
	TLVSRPCECapability:                    {"SR-PCE-CAPABILITY", "RFC8664"},
	TLVPathSetupType:                      {"PATH-SETUP-TYPE", "RFC8408"},
	TLVOperatorConfiguredAssociationRange: {"OPERATOR-CONFIGURED-ASSOCIATION-RANGE", "RFC8697"},
	TLVGlobalAssociationSource:            {"GLOBAL-ASSOCIATION-SOURCE", "RFC8697"},
	TLVExtendedAssociationID:              {"EXTENDED-ASSOCIATION-ID", "RFC8697"},
	TLVP2MPIPv4LSPIdentifiers:             {"P2MP-IPV4-LSP-IDENTIFIERS", "RFC8623"},
	TLVP2MPIPv6LSPIdentifiers:             {"P2MP-IPV6-LSP-IDENTIFIERS", "RFC8623"},
	TLVPathSetupTypeCapability:            {"PATH-SETUP-TYPE-CAPABILITY", "RFC8408"},
	TLVAssocTypeList:                      {"ASSOC-TYPE-LIST", "RFC8697"},
	TLVAutoBandwidthCapability:            {"AUTO-BANDWIDTH-CAPABILITY", "RFC8733"},
	TLVAutoBandwidthAttributes:            {"AUTO-BANDWIDTH-ATTRIBUTES", "RFC8733"},
	TLVPathProtectionAssociationGroupTLV:  {"PATH-PROTECTION-ASSOCIATION-GROUP", "RFC8745"},
	TLVIPv4Address:                        {"IPV4-ADDRESS", "RFC8779"},
	TLVIPv6Address:                        {"IPV6-ADDRESS", "RFC8779"},
	TLVUnnumberedEndpoint:                 {"UNNUMBERED-ENDPOINT", "RFC8779"},
	TLVLabelRequest:                       {"LABEL-REQUEST", "RFC8779"},
	TLVLabelSet:                           {"LABEL-SET", "RFC8779"},
	TLVProtectionAttribute:                {"PROTECTION-ATTRIBUTE", "RFC8779"},
	TLVGmplsCapability:                    {"GMPLS-CAPABILITY", "RFC8779"},
	TLVDisjointnessConfiguration:          {"DISJOINTNESS-CONFIGURATION", "RFC8800"},
	TLVDisjointnessStatus:                 {"DISJOINTNESS-STATUS", "RFC8800"},
	TLVPolicyParameters:                   {"POLICY-PARAMETERS-TLV", "RFC9005"},
	TLVSchedLSPAttribute:                  {"SCHED-LSP-ATTRIBUTE", "RFC8934"},
	TLVSchedPdLSPAttribute:                {"SCHED-PD-LSP-ATTRIBUTE", "RFC8934"},
	TLVPCEFlowspecCapability:              {"PCE-FLOWSPEC-CAPABILITY TLV", "RFC9168"},
	TLVFlowFilter:                         {"FLOW-FILTER-TLV", "RFC9168"},
	TLVBidirectionalLSPAssociationGroup:   {"BIDIRECTIONAL-LSP Association Group TLV", "RFC9059"},
	TLVTePathBinding:                      {"TE-PATH-BINDING", "RFC9604"},
	TLVSRPolicyPolName:                    {"SRPOLICY-POL-NAME", "draft-ietf-pce-segment-routing-policy-cp-14"},
	TLVSRPolicyCPathID:                    {"SRPOLICY-CPATH-ID", "draft-ietf-pce-segment-routing-policy-cp-14"},
	TLVSRPolicyCPathName:                  {"SRPOLICY-CPATH-NAME", "draft-ietf-pce-segment-routing-policy-cp-14"},
	TLVSRPolicyCPathPreference:            {"SRPOLICY-CPATH-PREFERENCE", "draft-ietf-pce-segment-routing-policy-cp-14"},
	TLVMultipathCap:                       {"MULTIPATH-CAP", "draft-ietf-pce-multipath-07"},
	TLVMultipathWeight:                    {"MULTIPATH-WEIGHT", "draft-ietf-pce-multipath-07"},
	TLVMultipathBackup:                    {"MULTIPATH-BACKUP", "draft-ietf-pce-multipath-07"},
	TLVMultipathOppdirPath:                {"MULTIPATH-OPPDIR-PATH", "draft-ietf-pce-multipath-07"},
	TLVLSPExtendedFlag:                    {"LSP-EXTENDED-FLAG", "RFC9357"},
	TLVVirtualNetwork:                     {"VIRTUAL-NETWORK", "RFC9358"},
	TLVSrAlgorithm:                        {"SR-ALGORITHM", "draft-ietf-pce-sid-algo-12"},
	TLVColor:                              {"COLOR", "RFC-ietf-pce-pcep-color-12"},
	TLVComputationPriority:                {"COMPUTATION-PRIORITY", "draft-ietf-pce-segment-routing-policy-cp-14"},
	TLVExplicitNullLabelPolicy:            {"EXPLICIT-NULL-LABEL-POLICY", "draft-ietf-pce-segment-routing-policy-cp-14"},
	TLVInvalidation:                       {"INVALIDATION", "draft-ietf-pce-segment-routing-policy-cp-14"},
	TLVSRPolicyCapability:                 {"SRPOLICY-CAPABILITY", "draft-ietf-pce-segment-routing-policy-cp-14"},
	TLVPathRecomputation:                  {"PATH-RECOMPUTATION", "draft-ietf-pce-circuit-style-pcep-extensions-03"},
	TLVSRP2MPPolicyCapability:             {"SRP2MP-POLICY-CAPABILITY", "draft-ietf-pce-sr-p2mp-policy-09"},
	TLVIPv4SrP2MPInstanceID:               {"IPV4-SR-P2MP-INSTANCE-ID", "draft-ietf-pce-sr-p2mp-policy-09"},
	TLVIPv6SrP2MPInstanceID:               {"IPV6-SR-P2MP-INSTANCE-ID", "draft-ietf-pce-sr-p2mp-policy-09"},
}

func (t TLVType) String() string {
	if desc, ok := tlvDescriptions[t]; ok {
		return fmt.Sprintf("%s (%s)", desc.Description, desc.Reference)
	}
	return fmt.Sprintf("Unknown TLV (0x%04x)", uint16(t))
>>>>>>> 44bc485b
}

// TLV header length (type + length)
const TLVHeaderLength = 4

// TLV value lengths, excluding the 4-byte TLV header (type + length)
const (
	TLVStatefulPCECapabilityValueLength     uint16 = 4
<<<<<<< HEAD
=======
	TLVIPv4LSPIdentifiersValueLength        uint16 = 16
	TLVIPv6LSPIdentifiersValueLength        uint16 = 52
>>>>>>> 44bc485b
	TLVLSPDBVersionValueLength              uint16 = 8
	TLVSRPCECapabilityValueLength           uint16 = 4
	TLVPathSetupTypeValueLength             uint16 = 4
	TLVExtendedAssociationIDIPv4ValueLength uint16 = 8
	TLVExtendedAssociationIDIPv6ValueLength uint16 = 20
<<<<<<< HEAD
	TLVIPv4LSPIdentifiersValueLength        uint16 = 16
	TLVIPv6LSPIdentifiersValueLength        uint16 = 52
	TLVSRPolicyCPathIDValueLength           uint16 = 28
	TLVSrPolicyCPathPreferenceValueLength   uint16 = 4
	TLVColorValueLength                     uint16 = 4
)

// Cisco specific SubTLV
const (
	SubTLVColorCisco      TLVType = 0x01
	SubTLVPreferenceCisco TLVType = 0x03
)

=======
	TLVSRPolicyCPathIDValueLength           uint16 = 28
	TLVSRPolicyCPathPreferenceValueLength   uint16 = 4
	TLVColorValueLength                     uint16 = 4
)

// Juniper specific TLV (deprecated)
const (
	TLVExtendedAssociationIDIPv4Juniper TLVType = 0xffe3
	TLVSRPolicyCPathIDJuniper           TLVType = 0xffe4
	TLVSRPolicyCPathPreferenceJuniper   TLVType = 0xffe5
)

// Cisco specific SubTLV
const (
	SubTLVColorCisco      TLVType = 0x01
	SubTLVPreferenceCisco TLVType = 0x03
)

// Cisco specific SubTLV length
>>>>>>> 44bc485b
const (
	SubTLVColorCiscoValueLength      uint16 = 4
	SubTLVPreferenceCiscoValueLength uint16 = 4
)
<<<<<<< HEAD

const TLVHeaderLength = 4
=======
>>>>>>> 44bc485b

type TLVInterface interface {
	DecodeFromBytes(data []byte) error
	Serialize() []byte
	MarshalLogObject(enc zapcore.ObjectEncoder) error
	Type() TLVType
	Len() uint16 // Total length of Type, Length, and Value
}

<<<<<<< HEAD
=======
var tlvMap = map[TLVType]func() TLVInterface{
	TLVStatefulPCECapability:   func() TLVInterface { return &StatefulPCECapability{} },
	TLVSymbolicPathName:        func() TLVInterface { return &SymbolicPathName{} },
	TLVIPv4LSPIdentifiers:      func() TLVInterface { return &IPv4LSPIdentifiers{} },
	TLVIPv6LSPIdentifiers:      func() TLVInterface { return &IPv6LSPIdentifiers{} },
	TLVLSPDBVersion:            func() TLVInterface { return &LSPDBVersion{} },
	TLVSRPCECapability:         func() TLVInterface { return &SRPCECapability{} },
	TLVPathSetupType:           func() TLVInterface { return &PathSetupType{} },
	TLVExtendedAssociationID:   func() TLVInterface { return &ExtendedAssociationID{} },
	TLVPathSetupTypeCapability: func() TLVInterface { return &PathSetupTypeCapability{} },
	TLVAssocTypeList:           func() TLVInterface { return &AssocTypeList{} },
	TLVColor:                   func() TLVInterface { return &Color{} },
}

>>>>>>> 44bc485b
type StatefulPCECapability struct {
	LSPUpdateCapability            bool // 31
	IncludeDBVersion               bool // 30
	LSPInstantiationCapability     bool // 29
	TriggeredResync                bool // 28
	DeltaLSPSyncCapability         bool // 27
	TriggeredInitialSync           bool // 26
	P2mpCapability                 bool // 25
	P2mpLSPUpdateCapability        bool // 24
	P2mpLSPInstantiationCapability bool // 23
	LSPSchedulingCapability        bool // 22
	PdLSPCapability                bool // 21
	ColorCapability                bool // 20
	PathRecomputationCapability    bool // 19
	StrictPathCapability           bool // 18
	Relax                          bool // 17
}

<<<<<<< HEAD
func (tlv *StatefulPCECapability) DecodeFromBytes(flags []uint8) error {
	if len(flags) < 4 {
		return fmt.Errorf("flags array is too short, expected at least 4 bytes but got %d", len(flags))
	}

	flagMap := []struct {
		field *bool
		mask  uint8
		index int
	}{
		{&tlv.LSPUpdateCapability, 0x01, 3},
		{&tlv.IncludeDBVersion, 0x02, 3},
		{&tlv.LSPInstantiationCapability, 0x04, 3},
		{&tlv.TriggeredResync, 0x08, 3},
		{&tlv.DeltaLSPSyncCapability, 0x10, 3},
		{&tlv.TriggeredInitialSync, 0x20, 3},
		{&tlv.P2mpCapability, 0x40, 3},
		{&tlv.P2mpLSPUpdateCapability, 0x80, 3},
		{&tlv.P2mpLSPInstantiationCapability, 0x01, 2},
		{&tlv.LSPSchedulingCapability, 0x02, 2},
		{&tlv.PdLSPCapability, 0x04, 2},
		{&tlv.ColorCapability, 0x08, 2},
		{&tlv.PathRecomputationCapability, 0x10, 2},
		{&tlv.StrictPathCapability, 0x20, 2},
		{&tlv.Relax, 0x40, 2},
	}
=======
const (
	LSPUpdateCapabilityBit        uint32 = 0x01
	IncludeDBVersionCapabilityBit uint32 = 0x02
	LSPInstantiationCapabilityBit uint32 = 0x04
	TriggeredResyncCapabilityBit  uint32 = 0x08
	DeltaLSPSyncCapabilityBit     uint32 = 0x10
	TriggeredInitialSyncBit       uint32 = 0x20
)

const (
	StatefulPCECapabilityFlagsIndex = 3
)
>>>>>>> 44bc485b

func (tlv *StatefulPCECapability) DecodeFromBytes(data []byte) error {
	if len(data) < int(tlv.Len()) {
		return fmt.Errorf("data is too short: expected at least %d bytes, but got %d bytes for StatefulPCECapability", tlv.Len(), len(data))
	}

	flags := uint32(data[TLVHeaderLength+StatefulPCECapabilityFlagsIndex])
	tlv.ExtractCapabilities(flags)

	return nil
}

func (tlv *StatefulPCECapability) Serialize() []byte {
	return AppendByteSlices(
		Uint16ToByteSlice(tlv.Type()),
		Uint16ToByteSlice(TLVStatefulPCECapabilityValueLength),
		Uint32ToByteSlice(tlv.SetFlags()),
	)
}

<<<<<<< HEAD
func (tlv *StatefulPCECapability) Serialize() []uint8 {
	buf := []uint8{}

	typ := make([]uint8, 2)
	binary.BigEndian.PutUint16(typ, uint16(tlv.Type()))
	buf = append(buf, typ...)

	length := make([]uint8, 2)
	binary.BigEndian.PutUint16(length, TLVStatefulPCECapabilityValueLength)
	buf = append(buf, length...)

	flags := make([]uint8, TLVStatefulPCECapabilityValueLength)

	setFlag(flags, 3, 0x01, tlv.LSPUpdateCapability)
	setFlag(flags, 3, 0x02, tlv.IncludeDBVersion)
	setFlag(flags, 3, 0x04, tlv.LSPInstantiationCapability)
	setFlag(flags, 3, 0x08, tlv.TriggeredResync)
	setFlag(flags, 3, 0x10, tlv.DeltaLSPSyncCapability)
	setFlag(flags, 3, 0x20, tlv.TriggeredInitialSync)
	setFlag(flags, 3, 0x40, tlv.P2mpCapability)
	setFlag(flags, 3, 0x80, tlv.P2mpLSPUpdateCapability)
	setFlag(flags, 2, 0x01, tlv.P2mpLSPInstantiationCapability)
	setFlag(flags, 2, 0x02, tlv.LSPSchedulingCapability)
	setFlag(flags, 2, 0x04, tlv.PdLSPCapability)
	setFlag(flags, 2, 0x08, tlv.ColorCapability)
	setFlag(flags, 2, 0x10, tlv.PathRecomputationCapability)
	setFlag(flags, 2, 0x20, tlv.StrictPathCapability)
	setFlag(flags, 2, 0x40, tlv.Relax)

	buf = append(buf, flags...)
=======
func (tlv *StatefulPCECapability) MarshalLogObject(enc zapcore.ObjectEncoder) error {
	enc.AddBool("lspUpdateCapability", tlv.LSPUpdateCapability)
	enc.AddBool("includeDBVersion", tlv.IncludeDBVersion)
	enc.AddBool("lspInstantiationCapability", tlv.LSPInstantiationCapability)
	enc.AddBool("triggeredResync", tlv.TriggeredResync)
	enc.AddBool("deltaLSPSyncCapability", tlv.DeltaLSPSyncCapability)
	enc.AddBool("triggeredInitialSync", tlv.TriggeredInitialSync)
	return nil
}
>>>>>>> 44bc485b

func (tlv *StatefulPCECapability) Type() TLVType {
	return TLVStatefulPCECapability
}

<<<<<<< HEAD
func (tlv *StatefulPCECapability) MarshalLogObject(enc zapcore.ObjectEncoder) error {
	return nil
}

func (tlv *StatefulPCECapability) Type() TLVType {
	return TLVStatefulPCECapability
}

func (tlv *StatefulPCECapability) Len() uint16 {
	return TLVHeaderLength + TLVStatefulPCECapabilityValueLength
}

func (tlv *StatefulPCECapability) CapStrings() []string {
	ret := []string{}
	ret = append(ret, "Stateful")
=======
func (tlv *StatefulPCECapability) Len() uint16 {
	return TLVHeaderLength + TLVStatefulPCECapabilityValueLength
}

func (tlv *StatefulPCECapability) ExtractCapabilities(flags uint32) {
	tlv.LSPUpdateCapability = flags&LSPUpdateCapabilityBit != 0
	tlv.IncludeDBVersion = flags&IncludeDBVersionCapabilityBit != 0
	tlv.LSPInstantiationCapability = flags&LSPInstantiationCapabilityBit != 0
	tlv.TriggeredResync = flags&TriggeredResyncCapabilityBit != 0
	tlv.DeltaLSPSyncCapability = flags&DeltaLSPSyncCapabilityBit != 0
	tlv.TriggeredInitialSync = flags&TriggeredInitialSyncBit != 0
}

func (tlv *StatefulPCECapability) SetFlags() uint32 {
	var flags uint32
	flags = SetBit(flags, LSPUpdateCapabilityBit, tlv.LSPUpdateCapability)
	flags = SetBit(flags, IncludeDBVersionCapabilityBit, tlv.IncludeDBVersion)
	flags = SetBit(flags, LSPInstantiationCapabilityBit, tlv.LSPInstantiationCapability)
	flags = SetBit(flags, TriggeredResyncCapabilityBit, tlv.TriggeredResync)
	flags = SetBit(flags, DeltaLSPSyncCapabilityBit, tlv.DeltaLSPSyncCapability)
	flags = SetBit(flags, TriggeredInitialSyncBit, tlv.TriggeredInitialSync)
	return flags
}

func (tlv *StatefulPCECapability) CapStrings() []string {
	ret := []string{"Stateful"}
>>>>>>> 44bc485b
	if tlv.LSPUpdateCapability {
		ret = append(ret, "Update")
	}
	if tlv.IncludeDBVersion {
		ret = append(ret, "Include-DB-Ver")
	}
	if tlv.LSPInstantiationCapability {
<<<<<<< HEAD
		ret = append(ret, "Initiate")
=======
		ret = append(ret, "Instantiation")
>>>>>>> 44bc485b
	}
	if tlv.TriggeredResync {
		ret = append(ret, "Triggered-Resync")
	}
	if tlv.DeltaLSPSyncCapability {
		ret = append(ret, "Delta-LSP-Sync")
	}
	if tlv.TriggeredInitialSync {
		ret = append(ret, "Triggered-Initial-Sync")
	}
	if tlv.ColorCapability {
		ret = append(ret, "Color")
	}
	return ret
}

func NewStatefulPCECapability(flags uint32) *StatefulPCECapability {
	tlv := &StatefulPCECapability{}
	tlv.ExtractCapabilities(flags)
	return tlv
}

type SymbolicPathName struct {
	Name string
}

func (tlv *SymbolicPathName) DecodeFromBytes(data []byte) error {
	if len(data) < TLVHeaderLength {
		return fmt.Errorf("data is too short: expected at least %d bytes, but got %d bytes for SymbolicPathName", TLVHeaderLength, len(data))
	}

	nameLen := binary.BigEndian.Uint16(data[2:4])
	totalLength := TLVHeaderLength + int(nameLen)
	if len(data) != totalLength {
		return fmt.Errorf("data length mismatch: expected %d bytes, but got %d bytes for SymbolicPathName", totalLength, len(data))
	}

	tlv.Name = string(data[TLVHeaderLength:totalLength])
	if !utf8.Valid([]byte(tlv.Name)) {
		return fmt.Errorf("invalid UTF-8 sequence in SymbolicPathName")
	}

	return nil
}

func (tlv *SymbolicPathName) Serialize() []byte {
	const alignment = 4

<<<<<<< HEAD
	typ := make([]uint8, 2)
	binary.BigEndian.PutUint16(typ, uint16(tlv.Type()))
	buf = append(buf, typ...)
=======
	nameLen := uint16(len(tlv.Name))
	padding := (alignment - (nameLen % alignment)) % alignment // Padding for 4-byte alignment
>>>>>>> 44bc485b

	value := make([]byte, 0, int(nameLen)+int(padding))
	value = append(value, []byte(tlv.Name)...)
	value = append(value, make([]byte, padding)...)

	return AppendByteSlices(
		Uint16ToByteSlice(tlv.Type()),
		Uint16ToByteSlice(nameLen),
		value,
	)
}

func (tlv *SymbolicPathName) Type() TLVType {
	return TLVSymbolicPathName
}

func (tlv *SymbolicPathName) Len() uint16 {
	length := uint16(len(tlv.Name))
	padding := uint16(0)
	if mod := length % 4; mod != 0 {
		padding = 4 - mod
	}

	return TLVHeaderLength + length + padding
}

func (tlv *SymbolicPathName) MarshalLogObject(enc zapcore.ObjectEncoder) error {
	enc.AddString("symbolicPathName", tlv.Name)
	return nil
}

<<<<<<< HEAD
func (tlv *SymbolicPathName) Type() TLVType {
	return TLVSymbolicPathName
}

func (tlv *SymbolicPathName) Len() uint16 {
	l := uint16(len(tlv.Name))
	padding := uint16(0)
	if l%4 != 0 {
		padding = (4 - l%4)
	}
	return TLVHeaderLength + l + padding
}

=======
func NewSymbolicPathName(name string) *SymbolicPathName {
	return &SymbolicPathName{Name: name}
}

>>>>>>> 44bc485b
type IPv4LSPIdentifiers struct {
	IPv4TunnelSenderAddress   netip.Addr
	IPv4TunnelEndpointAddress netip.Addr
	LSPID                     uint16
	TunnelID                  uint16
	ExtendedTunnelID          uint32
}

<<<<<<< HEAD
func (tlv *IPv4LSPIdentifiers) DecodeFromBytes(data []uint8) error {
=======
const (
	IPv4LSPIdentifiersTunnelSenderAddressIndex = 4
	IPv4LSPIdentifiersLSPIDIndex               = 6
	IPv4LSPIdentifiersTunnelIDIndex            = 8
	IPv4LSPIdentifiersExtendedTunnelIDIndex    = 12
)

func (tlv *IPv4LSPIdentifiers) DecodeFromBytes(data []byte) error {
	expectedLength := TLVHeaderLength + int(TLVIPv4LSPIdentifiersValueLength)
	if len(data) != expectedLength {
		return fmt.Errorf("data length mismatch: expected %d bytes, but got %d bytes for IPv4LSPIdentifiers", expectedLength, len(data))
	}

>>>>>>> 44bc485b
	var ok bool
	if tlv.IPv4TunnelSenderAddress, ok = netip.AddrFromSlice(data[TLVHeaderLength : TLVHeaderLength+IPv4LSPIdentifiersTunnelSenderAddressIndex]); !ok {
		return fmt.Errorf("failed to parse IPv4TunnelSenderAddress")
	}

	tlv.LSPID = binary.BigEndian.Uint16(data[TLVHeaderLength+IPv4LSPIdentifiersTunnelSenderAddressIndex : TLVHeaderLength+IPv4LSPIdentifiersLSPIDIndex])
	tlv.TunnelID = binary.BigEndian.Uint16(data[TLVHeaderLength+IPv4LSPIdentifiersLSPIDIndex : TLVHeaderLength+IPv4LSPIdentifiersTunnelIDIndex])
	tlv.ExtendedTunnelID = binary.BigEndian.Uint32(data[TLVHeaderLength+IPv4LSPIdentifiersTunnelIDIndex : TLVHeaderLength+IPv4LSPIdentifiersExtendedTunnelIDIndex])

	if tlv.IPv4TunnelEndpointAddress, ok = netip.AddrFromSlice(data[TLVHeaderLength+IPv4LSPIdentifiersExtendedTunnelIDIndex : TLVHeaderLength+TLVIPv4LSPIdentifiersValueLength]); !ok {
		return fmt.Errorf("failed to parse IPv4TunnelEndpointAddress")
	}
<<<<<<< HEAD
	tlv.LSPID = binary.BigEndian.Uint16(data[8:10])
	tlv.TunnelID = binary.BigEndian.Uint16(data[10:12])
	tlv.IPv4TunnelEndpointAddress, _ = netip.AddrFromSlice(data[16:20])
	return nil
}

func (tlv *IPv4LSPIdentifiers) Serialize() []uint8 {
	return nil
=======

	return nil
}

func (tlv *IPv4LSPIdentifiers) Serialize() []byte {
	value := make([]byte, TLVIPv4LSPIdentifiersValueLength)

	copy(value[0:4], tlv.IPv4TunnelSenderAddress.AsSlice())
	binary.BigEndian.PutUint16(value[4:6], tlv.LSPID)
	binary.BigEndian.PutUint16(value[6:8], tlv.TunnelID)
	binary.BigEndian.PutUint32(value[8:12], tlv.ExtendedTunnelID)
	copy(value[12:16], tlv.IPv4TunnelEndpointAddress.AsSlice())

	return AppendByteSlices(
		Uint16ToByteSlice(tlv.Type()),
		Uint16ToByteSlice(TLVIPv4LSPIdentifiersValueLength),
		value,
	)
>>>>>>> 44bc485b
}

func (tlv *IPv4LSPIdentifiers) MarshalLogObject(enc zapcore.ObjectEncoder) error {
	return nil
}

func (tlv *IPv4LSPIdentifiers) Type() TLVType {
	return TLVIPv4LSPIdentifiers
}

func (tlv *IPv4LSPIdentifiers) Len() uint16 {
	return TLVHeaderLength + TLVIPv4LSPIdentifiersValueLength
}

<<<<<<< HEAD
=======
func NewIPv4LSPIdentifiers(senderAddr, endpointAddr netip.Addr, lspID, tunnelID uint16, extendedTunnelID uint32) *IPv4LSPIdentifiers {
	return &IPv4LSPIdentifiers{
		IPv4TunnelSenderAddress:   senderAddr,
		IPv4TunnelEndpointAddress: endpointAddr,
		LSPID:                     lspID,
		TunnelID:                  tunnelID,
		ExtendedTunnelID:          extendedTunnelID,
	}
}

>>>>>>> 44bc485b
type IPv6LSPIdentifiers struct {
	IPv6TunnelSenderAddress   netip.Addr
	IPv6TunnelEndpointAddress netip.Addr
	LSPID                     uint16
	TunnelID                  uint16
	ExtendedTunnelID          [16]byte
}

<<<<<<< HEAD
func (tlv *IPv6LSPIdentifiers) DecodeFromBytes(data []uint8) error {
	tlv.IPv6TunnelSenderAddress, _ = netip.AddrFromSlice(data[4:20])
=======
func (tlv *IPv6LSPIdentifiers) DecodeFromBytes(data []byte) error {
	expectedLength := TLVHeaderLength + int(TLVIPv6LSPIdentifiersValueLength)
	if len(data) != expectedLength {
		return fmt.Errorf("data length mismatch: expected %d bytes, but got %d bytes for IPv6LSPIdentifiers", expectedLength, len(data))
	}

	var ok bool
	if tlv.IPv6TunnelSenderAddress, ok = netip.AddrFromSlice(data[4:20]); !ok {
		return fmt.Errorf("failed to parse IPv6TunnelSenderAddress")
	}

>>>>>>> 44bc485b
	tlv.LSPID = binary.BigEndian.Uint16(data[20:22])
	tlv.TunnelID = binary.BigEndian.Uint16(data[22:24])
	copy(tlv.ExtendedTunnelID[:], data[24:40])

	if tlv.IPv6TunnelEndpointAddress, ok = netip.AddrFromSlice(data[40:56]); !ok {
		return fmt.Errorf("failed to parse IPv6TunnelEndpointAddress")
	}

	return nil
}

<<<<<<< HEAD
func (tlv *IPv6LSPIdentifiers) Serialize() []uint8 {
	return nil
=======
func (tlv *IPv6LSPIdentifiers) Serialize() []byte {
	buf := make([]byte, tlv.Len())

	binary.BigEndian.PutUint16(buf[0:2], uint16(tlv.Type()))
	binary.BigEndian.PutUint16(buf[2:4], TLVIPv6LSPIdentifiersValueLength)
	copy(buf[4:20], tlv.IPv6TunnelSenderAddress.AsSlice())
	binary.BigEndian.PutUint16(buf[20:22], tlv.LSPID)
	binary.BigEndian.PutUint16(buf[22:24], tlv.TunnelID)
	copy(buf[24:40], tlv.ExtendedTunnelID[:])
	copy(buf[40:56], tlv.IPv6TunnelEndpointAddress.AsSlice())

	return buf
>>>>>>> 44bc485b
}

func (tlv *IPv6LSPIdentifiers) MarshalLogObject(enc zapcore.ObjectEncoder) error {
	return nil
}

func (tlv *IPv6LSPIdentifiers) Type() TLVType {
	return TLVIPv6LSPIdentifiers
<<<<<<< HEAD
}

func (tlv *IPv6LSPIdentifiers) Len() uint16 {
	return TLVHeaderLength + TLVIPv6LSPIdentifiersValueLength
=======
}

func (tlv *IPv6LSPIdentifiers) Len() uint16 {
	return TLVHeaderLength + TLVIPv6LSPIdentifiersValueLength
}

func NewIPv6LSPIdentifiers(senderAddr, endpointAddr netip.Addr, lspID, tunnelID uint16, extendedTunnelID [16]byte) *IPv6LSPIdentifiers {
	return &IPv6LSPIdentifiers{
		IPv6TunnelSenderAddress:   senderAddr,
		IPv6TunnelEndpointAddress: endpointAddr,
		LSPID:                     lspID,
		TunnelID:                  tunnelID,
		ExtendedTunnelID:          extendedTunnelID,
	}
>>>>>>> 44bc485b
}

type LSPDBVersion struct {
	VersionNumber uint64
}

func (tlv *LSPDBVersion) DecodeFromBytes(data []byte) error {
	expectedLength := TLVHeaderLength + int(TLVLSPDBVersionValueLength)
	if len(data) != expectedLength {
		return fmt.Errorf("data length mismatch: expected %d bytes, but got %d bytes for LSPDBVersion", expectedLength, len(data))
	}

	tlv.VersionNumber = binary.BigEndian.Uint64(data[4:12])
	return nil
}

func (tlv *LSPDBVersion) Serialize() []byte {
	buf := []byte{}

<<<<<<< HEAD
	typ := make([]uint8, 2)
	binary.BigEndian.PutUint16(typ, uint16(tlv.Type()))
	buf = append(buf, typ...)

	length := make([]uint8, 2)
	binary.BigEndian.PutUint16(length, TLVLSPDBVersionValueLength)
	buf = append(buf, length...)

	val := make([]uint8, TLVLSPDBVersionValueLength)
=======
	typ := make([]byte, 2)
	binary.BigEndian.PutUint16(typ, uint16(tlv.Type()))
	buf = append(buf, typ...)

	length := make([]byte, 2)
	binary.BigEndian.PutUint16(length, TLVLSPDBVersionValueLength)
	buf = append(buf, length...)

	val := make([]byte, TLVLSPDBVersionValueLength)
>>>>>>> 44bc485b
	binary.BigEndian.PutUint64(val, tlv.VersionNumber)

	buf = append(buf, val...)
	return buf
}

func (tlv *LSPDBVersion) MarshalLogObject(enc zapcore.ObjectEncoder) error {
	return nil
}

func (tlv *LSPDBVersion) Type() TLVType {
	return TLVLSPDBVersion
}

func (tlv *LSPDBVersion) Len() uint16 {
	return TLVHeaderLength + TLVLSPDBVersionValueLength
}

func (tlv *LSPDBVersion) CapStrings() []string {
	return []string{"LSP-DB-VERSION"}
}

<<<<<<< HEAD
type SRPCECapability struct {
	UnlimitedMSD    bool
	SupportNAI      bool
	MaximumSidDepth uint8
}

func (tlv *SRPCECapability) DecodeFromBytes(data []uint8) error {
	tlv.UnlimitedMSD = (data[6] & 0x01) != 0
	tlv.SupportNAI = (data[6] & 0x02) != 0
	tlv.MaximumSidDepth = data[7]
	return nil
}

func (tlv *SRPCECapability) Serialize() []uint8 {
	buf := []uint8{}

	typ := make([]uint8, 2)
	binary.BigEndian.PutUint16(typ, uint16(tlv.Type()))
	buf = append(buf, typ...)

	length := make([]uint8, 2)
	binary.BigEndian.PutUint16(length, TLVSRPCECapabilityValueLength)
	buf = append(buf, length...)

	val := make([]uint8, TLVSRPCECapabilityValueLength)
	if tlv.UnlimitedMSD {
		val[2] = val[2] | 0x01
	}
	if tlv.SupportNAI {
		val[2] = val[2] | 0x02
	}
	val[3] = tlv.MaximumSidDepth
=======
func NewLSPDBVersion(version uint64) *LSPDBVersion {
	return &LSPDBVersion{
		VersionNumber: version,
	}
}

type SRPCECapability struct {
	HasUnlimitedMaxSIDDepth bool
	IsNAISupported          bool
	MaximumSidDepth         uint8
}

const (
	UnlimitedMaximumSIDDepthFlag byte = 0x01
	NAISupportedFlag             byte = 0x02
)

const (
	SRPCECapabilityFlagsIndex = 2
	SRPCECapabilityMSDIndex   = 3
)

func (tlv *SRPCECapability) DecodeFromBytes(data []byte) error {
	expectedLength := TLVHeaderLength + int(TLVSRPCECapabilityValueLength)
	if len(data) != expectedLength {
		return fmt.Errorf("data length mismatch: expected %d bytes, but got %d bytes for SRPCECapability", expectedLength, len(data))
	}

	// Extract TLV value field (after 4-byte TLV header)
	val := data[TLVHeaderLength:]

	if len(val) != int(TLVSRPCECapabilityValueLength) {
		return fmt.Errorf("invalid value length for SRPCECapability: expected %d bytes, but got %d bytes", TLVSRPCECapabilityValueLength, len(val))
	}

	flags := val[SRPCECapabilityFlagsIndex]
	tlv.HasUnlimitedMaxSIDDepth = IsBitSet(flags, UnlimitedMaximumSIDDepthFlag)
	tlv.IsNAISupported = IsBitSet(flags, NAISupportedFlag)
	tlv.MaximumSidDepth = val[SRPCECapabilityMSDIndex]

	return nil
}

func (tlv *SRPCECapability) Serialize() []byte {
	buf := make([]byte, 0, TLVHeaderLength+TLVSRPCECapabilityValueLength)

	typ := make([]byte, 2)
	binary.BigEndian.PutUint16(typ, uint16(tlv.Type()))
	buf = append(buf, typ...)

	length := make([]byte, 2)
	binary.BigEndian.PutUint16(length, TLVSRPCECapabilityValueLength)
	buf = append(buf, length...)

	val := make([]byte, TLVSRPCECapabilityValueLength)
	val[SRPCECapabilityFlagsIndex] = SetBit(val[SRPCECapabilityFlagsIndex], UnlimitedMaximumSIDDepthFlag, tlv.HasUnlimitedMaxSIDDepth)
	val[SRPCECapabilityFlagsIndex] = SetBit(val[SRPCECapabilityFlagsIndex], NAISupportedFlag, tlv.IsNAISupported)
	val[SRPCECapabilityMSDIndex] = tlv.MaximumSidDepth
>>>>>>> 44bc485b

	buf = append(buf, val...)
	return buf
}

func (tlv *SRPCECapability) MarshalLogObject(enc zapcore.ObjectEncoder) error {
<<<<<<< HEAD
=======
	enc.AddBool("unlimited_max_sid_depth", tlv.HasUnlimitedMaxSIDDepth)
	enc.AddBool("nai_is_supported", tlv.IsNAISupported)
	enc.AddUint8("maximum_sid_depth", tlv.MaximumSidDepth)
>>>>>>> 44bc485b
	return nil
}

func (tlv *SRPCECapability) Type() TLVType {
	return TLVSRPCECapability
}

func (tlv *SRPCECapability) Len() uint16 {
	return TLVHeaderLength + TLVSRPCECapabilityValueLength
}

func (tlv *SRPCECapability) CapStrings() []string {
<<<<<<< HEAD
	return []string{"SR-TE"}
=======
	var ret []string
	if tlv.HasUnlimitedMaxSIDDepth {
		ret = append(ret, "Unlimited-SID-Depth")
	}
	if tlv.IsNAISupported {
		ret = append(ret, "NAI-Supported")
	}
	return ret
}

func NewSRPCECapability(hasUnlimitedMaxSIDDepth bool, isNAISupported bool, maximumSidDepth uint8) *SRPCECapability {
	return &SRPCECapability{
		HasUnlimitedMaxSIDDepth: hasUnlimitedMaxSIDDepth,
		IsNAISupported:          isNAISupported,
		MaximumSidDepth:         maximumSidDepth,
	}
>>>>>>> 44bc485b
}

type Pst uint8

const (
<<<<<<< HEAD
	PathSetupTypeRSVPTE  Pst = 0x0
	PathSetupTypeSRTE    Pst = 0x1
	PathSetupTypePCECCTE Pst = 0x2
	PathSetupTypeSRv6TE  Pst = 0x3
	PathSetupTypeIPTE    Pst = 0x4
=======
	PathSetupTypeRSVPTE  Pst = 0x00
	PathSetupTypeSRTE    Pst = 0x01
	PathSetupTypePCECCTE Pst = 0x02
	PathSetupTypeSRv6TE  Pst = 0x03
	PathSetupTypeIPTE    Pst = 0x04
>>>>>>> 44bc485b
)

var pathSetupDescriptions = map[Pst]struct {
	Description string
	Reference   string
}{
	PathSetupTypeRSVPTE:  {"Path is set up using the RSVP-TE signaling protocol", "RFC8408"},
	PathSetupTypeSRTE:    {"Traffic engineering path is set up using Segment Routing", "RFC8664"},
	PathSetupTypePCECCTE: {"Traffic engineering path is set up using PCECC mode", "RFC9050"},
	PathSetupTypeSRv6TE:  {"Traffic engineering path is set up using SRv6", "RFC9603"},
	PathSetupTypeIPTE:    {"Native IP TE Path", "RFC9757"},
}

func (pst Pst) String() string {
	if desc, found := pathSetupDescriptions[pst]; found {
		return fmt.Sprintf("%s (%s)", desc.Description, desc.Reference)
	}
	return fmt.Sprintf("Unknown PathSetupType (0x%02x)", uint16(pst))
}

type Psts []Pst

func (ts Psts) MarshalJSON() ([]byte, error) {
	var result string
	if ts == nil {
		result = "null"
	} else {
		var values []string
		for _, pst := range ts {
			values = append(values, fmt.Sprintf("%d", pst))
		}
		result = strings.Join(values, ",")
	}
	return []byte(result), nil
}

type PathSetupType struct {
	PathSetupType Pst
}

const (
	PathSetupTypePathSetupTypeIndex = 3
)

func (tlv *PathSetupType) DecodeFromBytes(data []byte) error {
	expectedLength := TLVHeaderLength + int(TLVPathSetupTypeValueLength)
	if len(data) != expectedLength {
		return fmt.Errorf("data length mismatch: expected %d bytes, but got %d bytes for PathSetupType", expectedLength, len(data))
	}

	tlv.PathSetupType = Pst(data[TLVHeaderLength+PathSetupTypePathSetupTypeIndex])
	return nil
}

func (tlv *PathSetupType) Serialize() []byte {
	buf := []byte{}

<<<<<<< HEAD
	typ := make([]uint8, 2)
	binary.BigEndian.PutUint16(typ, uint16(tlv.Type()))
	buf = append(buf, typ...)

	length := make([]uint8, 2)
	binary.BigEndian.PutUint16(length, TLVPathSetupTypeValueLength)
	buf = append(buf, length...)

	val := make([]uint8, TLVPathSetupTypeValueLength)
	val[3] = uint8(tlv.PathSetupType)
=======
	typ := make([]byte, 2)
	binary.BigEndian.PutUint16(typ, uint16(tlv.Type()))
	buf = append(buf, typ...)

	length := make([]byte, 2)
	binary.BigEndian.PutUint16(length, TLVPathSetupTypeValueLength)
	buf = append(buf, length...)

	val := make([]byte, TLVPathSetupTypeValueLength)
	val[PathSetupTypePathSetupTypeIndex] = byte(tlv.PathSetupType)
>>>>>>> 44bc485b

	buf = append(buf, val...)
	return buf
}

func (tlv *PathSetupType) MarshalLogObject(enc zapcore.ObjectEncoder) error {
	return nil
}

func (tlv *PathSetupType) Type() TLVType {
	return TLVPathSetupType
}

func (tlv *PathSetupType) Len() uint16 {
	return TLVHeaderLength + TLVPathSetupTypeValueLength
<<<<<<< HEAD
=======
}

func NewPathSetupType(pst Pst) *PathSetupType {
	return &PathSetupType{
		PathSetupType: pst,
	}
>>>>>>> 44bc485b
}

type ExtendedAssociationID struct {
	Color    uint32
	Endpoint netip.Addr
}

func (tlv *ExtendedAssociationID) DecodeFromBytes(data []byte) error {
	length := binary.BigEndian.Uint16(data[2:4])

	tlv.Color = binary.BigEndian.Uint32(data[4:8])

<<<<<<< HEAD
	switch l {
=======
	switch length {
>>>>>>> 44bc485b
	case TLVExtendedAssociationIDIPv4ValueLength:
		tlv.Endpoint, _ = netip.AddrFromSlice(data[8:12])
	case TLVExtendedAssociationIDIPv6ValueLength:
		tlv.Endpoint, _ = netip.AddrFromSlice(data[8:24])
	}

	return nil
}

func (tlv *ExtendedAssociationID) Serialize() []byte {
	buf := []byte{}

<<<<<<< HEAD
	typ := make([]uint8, 2)
=======
	typ := make([]byte, 2)
>>>>>>> 44bc485b
	binary.BigEndian.PutUint16(typ, uint16(tlv.Type()))
	buf = append(buf, typ...)

	length := make([]byte, 2)
	if tlv.Endpoint.Is4() {
		binary.BigEndian.PutUint16(length, TLVExtendedAssociationIDIPv4ValueLength)
	} else if tlv.Endpoint.Is6() {
		binary.BigEndian.PutUint16(length, TLVExtendedAssociationIDIPv6ValueLength)
	}
	buf = append(buf, length...)

	color := make([]byte, 4)
	binary.BigEndian.PutUint32(color, tlv.Color)
	buf = append(buf, color...)

	buf = append(buf, tlv.Endpoint.AsSlice()...)
	return buf
}

func (tlv *ExtendedAssociationID) MarshalLogObject(enc zapcore.ObjectEncoder) error {
	return nil
}

func (tlv *ExtendedAssociationID) Type() TLVType {
	return TLVExtendedAssociationID
}

func (tlv *ExtendedAssociationID) Len() uint16 {
	if tlv.Endpoint.Is4() {
		return TLVHeaderLength + TLVExtendedAssociationIDIPv4ValueLength
	} else if tlv.Endpoint.Is6() {
		return TLVHeaderLength + TLVExtendedAssociationIDIPv6ValueLength
	}
	return 0

}

type PathSetupTypeCapability struct {
	PathSetupTypes Psts
	SubTLVs        []TLVInterface
}

func (tlv *PathSetupTypeCapability) DecodeFromBytes(data []byte) error {
	length := binary.BigEndian.Uint16(data[2:4])

	pstNum := int(data[7])
	for i := 0; i < pstNum; i++ {
		tlv.PathSetupTypes = append(tlv.PathSetupTypes, Pst(data[8+i]))
	}

	if pstNum%4 != 0 {
		pstNum += 4 - (pstNum % 4) // padding byte
	}
	var err error
<<<<<<< HEAD
	tlv.SubTLVs, err = DecodeTLVs(data[8+pstNum : TLVHeaderLength+l]) // 8 byte: Type&Length (4 byte) + Reserve&pstNum (4 byte)
=======
	tlv.SubTLVs, err = DecodeTLVs(data[8+pstNum : TLVHeaderLength+length]) // 8 byte: Type&Length (4 byte) + Reserve&pstNum (4 byte)
>>>>>>> 44bc485b
	if err != nil {
		return err
	}
	return nil
}

func (tlv *PathSetupTypeCapability) Serialize() []byte {
	buf := []byte{}

<<<<<<< HEAD
	typ := make([]uint8, 2)
=======
	typ := make([]byte, 2)
>>>>>>> 44bc485b
	binary.BigEndian.PutUint16(typ, uint16(tlv.Type()))
	buf = append(buf, typ...)

	numOfPst := uint16(len(tlv.PathSetupTypes))

	length := uint16(4) // 4 byte: reserve & num of PSTs field
	length += numOfPst
	if numOfPst%4 != 0 {
		length += 4 - (numOfPst % 4)
	}
	for _, subTLV := range tlv.SubTLVs {
		length += subTLV.Len()
	}
	lengthBytes := make([]byte, 2)
	binary.BigEndian.PutUint16(lengthBytes, length)
	buf = append(buf, lengthBytes...)

	var val []byte
	if numOfPst%4 == 0 {
		val = make([]byte, 4+numOfPst) // 4 byte: Reserve & Num of PST

	} else {
		val = make([]byte, 4+numOfPst+(4-(numOfPst%4))) // 4 byte: Reserve & Num of PST
	}

	val[3] = byte(numOfPst)
	for i, pst := range tlv.PathSetupTypes {
		val[4+i] = byte(pst)
	}

	for _, subTLV := range tlv.SubTLVs {
		val = append(val, subTLV.Serialize()...)
	}
	buf = append(buf, val...)
	return buf
}

func (tlv *PathSetupTypeCapability) MarshalLogObject(enc zapcore.ObjectEncoder) error {
	return nil
}

func (tlv *PathSetupTypeCapability) Type() TLVType {
	return TLVPathSetupTypeCapability
}

func (tlv *PathSetupTypeCapability) Len() uint16 {
	length := uint16(4) // 4 byte: reserve & num of PSTs field
	numOfPst := uint16(len(tlv.PathSetupTypes))
	length += numOfPst
	if numOfPst%4 != 0 {
		length += 4 - (numOfPst % 4)
	}
	for _, subTLV := range tlv.SubTLVs {
		length += subTLV.Len()
	}
<<<<<<< HEAD
	return TLVHeaderLength + l
=======
	return TLVHeaderLength + length
>>>>>>> 44bc485b
}

func (tlv *PathSetupTypeCapability) CapStrings() []string {
	ret := []string{}
	if slices.Contains(tlv.PathSetupTypes, PathSetupTypeSRTE) {
		ret = append(ret, "SR-TE")
	}
	if slices.Contains(tlv.PathSetupTypes, PathSetupTypeSRv6TE) {
		ret = append(ret, "SRv6-TE")
	}
	return ret
}

type AssocType uint16

const (
	AssocTypePathProtectionAssociation              AssocType = 0x01
	AssocTypeDisjointAssociation                    AssocType = 0x02
	AssocTypePolicyAssociation                      AssocType = 0x03
	AssocTypeSingleSidedBidirectionalLSPAssociation AssocType = 0x04
	AssocTypeDoubleSidedBidirectionalLSPAssociation AssocType = 0x05
<<<<<<< HEAD
	AssocTypeSrPolicyAssociation                    AssocType = 0x06
=======
	AssocTypeSRPolicyAssociation                    AssocType = 0x06
>>>>>>> 44bc485b
	AssocTypeVnAssociationType                      AssocType = 0x07
)

var assocTypeNames = map[AssocType]string{
	AssocTypePathProtectionAssociation:              "Path Protection Association",
	AssocTypeDisjointAssociation:                    "Disjoint Association",
	AssocTypePolicyAssociation:                      "Policy Association",
	AssocTypeSingleSidedBidirectionalLSPAssociation: "Single Sided Bidirectional LSP Association",
	AssocTypeDoubleSidedBidirectionalLSPAssociation: "Double Sided Bidirectional LSP Association",
<<<<<<< HEAD
	AssocTypeSrPolicyAssociation:                    "SR Policy Association",
=======
	AssocTypeSRPolicyAssociation:                    "SR Policy Association",
>>>>>>> 44bc485b
	AssocTypeVnAssociationType:                      "VN Association Type",
}

func (at AssocType) String() string {
	if name, ok := assocTypeNames[at]; ok {
		return name
	}
	return fmt.Sprintf("Unknown AssocType (0x%04x)", uint16(at))
}

type AssocTypeList struct {
	AssocTypes []AssocType
}

func (tlv *AssocTypeList) DecodeFromBytes(data []byte) error {
	AssocTypeNum := binary.BigEndian.Uint16(data[2:4]) / 2
	for i := 0; i < int(AssocTypeNum); i++ {
		at := binary.BigEndian.Uint16(data[4+2*i : 6+2*i])
		tlv.AssocTypes = append(tlv.AssocTypes, AssocType(at))
	}
	return nil
}

func (tlv *AssocTypeList) Serialize() []byte {
	buf := []byte{}

<<<<<<< HEAD
	typ := make([]uint8, 2)
=======
	typ := make([]byte, 2)
>>>>>>> 44bc485b
	binary.BigEndian.PutUint16(typ, uint16(tlv.Type()))
	buf = append(buf, typ...)

	length := uint16(len(tlv.AssocTypes)) * 2
	lengthBytes := make([]byte, 2)
	binary.BigEndian.PutUint16(lengthBytes, length)
	buf = append(buf, lengthBytes...)

	for _, at := range tlv.AssocTypes {
		binAt := make([]byte, 2)
		binary.BigEndian.PutUint16(binAt, uint16(at))
		buf = append(buf, binAt...)
	}
	if length%4 != 0 {
		pad := make([]byte, 4-(length%4))
		buf = append(buf, pad...)
	}
	return buf
}

func (tlv *AssocTypeList) MarshalLogObject(enc zapcore.ObjectEncoder) error {
	return nil
}

func (tlv *AssocTypeList) Type() TLVType {
	return TLVAssocTypeList
}

func (tlv *AssocTypeList) Len() uint16 {
	length := uint16(len(tlv.AssocTypes)) * 2
	padding := uint16(0)
	if length%4 != 0 {
		padding = 2
	}
<<<<<<< HEAD
	return TLVHeaderLength + l + padding
=======
	return TLVHeaderLength + length + padding
>>>>>>> 44bc485b
}

func (tlv *AssocTypeList) CapStrings() []string {
	return []string{}
}

type SRPolicyCandidatePathIdentifier struct {
	OriginatorAddr netip.Addr // After DecodeFromBytes, even ipv4 addresses are assigned in ipv6 format
}

func (tlv *SRPolicyCandidatePathIdentifier) DecodeFromBytes(data []byte) error {
	tlv.OriginatorAddr, _ = netip.AddrFromSlice(data[12:28])
	return nil
}

func (tlv *SRPolicyCandidatePathIdentifier) Serialize() []byte {
	buf := []byte{}

<<<<<<< HEAD
	typ := make([]uint8, 2)
	binary.BigEndian.PutUint16(typ, uint16(tlv.Type()))
	buf = append(buf, typ...)

	length := make([]uint8, 2)
=======
	typ := make([]byte, 2)
	binary.BigEndian.PutUint16(typ, uint16(tlv.Type()))
	buf = append(buf, typ...)

	length := make([]byte, 2)
>>>>>>> 44bc485b
	binary.BigEndian.PutUint16(length, TLVSRPolicyCPathIDValueLength)
	buf = append(buf, length...)

	buf = append(buf, 0x0a)                   // protocol origin, PCEP = 10
	buf = append(buf, 0x00, 0x00, 0x00)       // mbz
	buf = append(buf, 0x00, 0x00, 0x00, 0x00) // Originator ASN
	// Originator Address
	if tlv.OriginatorAddr.Is4() {
		buf = append(buf, 0x00, 0x00, 0x00, 0x00, 0x00, 0x00, 0x00, 0x00, 0x00, 0x00, 0x00, 0x00)
		buf = append(buf, tlv.OriginatorAddr.AsSlice()...)
	} else if tlv.OriginatorAddr.Is6() {
		buf = append(buf, tlv.OriginatorAddr.AsSlice()...)
	}
	buf = append(buf, 0x00, 0x00, 0x00, 0x01) // discriminator

	return buf
}

func (tlv *SRPolicyCandidatePathIdentifier) MarshalLogObject(enc zapcore.ObjectEncoder) error {
	return nil
}

func (tlv *SRPolicyCandidatePathIdentifier) Type() TLVType {
	return TLVSRPolicyCPathID
}

func (tlv *SRPolicyCandidatePathIdentifier) Len() uint16 {
	return TLVHeaderLength + TLVSRPolicyCPathIDValueLength
}

type SRPolicyCandidatePathPreference struct {
	Preference uint32
}

func (tlv *SRPolicyCandidatePathPreference) DecodeFromBytes(data []byte) error {
	tlv.Preference = binary.BigEndian.Uint32(data[4:8])
	return nil
}

func (tlv *SRPolicyCandidatePathPreference) Serialize() []byte {
	buf := []byte{}

<<<<<<< HEAD
	typ := make([]uint8, 2)
	binary.BigEndian.PutUint16(typ, uint16(tlv.Type()))
	buf = append(buf, typ...)

	length := make([]uint8, 2)
	binary.BigEndian.PutUint16(length, TLVSrPolicyCPathPreferenceValueLength)
=======
	typ := make([]byte, 2)
	binary.BigEndian.PutUint16(typ, uint16(tlv.Type()))
	buf = append(buf, typ...)

	length := make([]byte, 2)
	binary.BigEndian.PutUint16(length, TLVSRPolicyCPathPreferenceValueLength)
>>>>>>> 44bc485b
	buf = append(buf, length...)

	preference := make([]byte, 4)
	binary.BigEndian.PutUint32(preference, tlv.Preference)
	buf = append(buf, preference...)

	return buf
}

func (tlv *SRPolicyCandidatePathPreference) MarshalLogObject(enc zapcore.ObjectEncoder) error {
	return nil
}

func (tlv *SRPolicyCandidatePathPreference) Type() TLVType {
	return TLVSRPolicyCPathPreference
}

func (tlv *SRPolicyCandidatePathPreference) Len() uint16 {
<<<<<<< HEAD
	return TLVHeaderLength + TLVSrPolicyCPathPreferenceValueLength
=======
	return TLVHeaderLength + TLVSRPolicyCPathPreferenceValueLength
>>>>>>> 44bc485b
}

type Color struct {
	Color uint32
}

func (tlv *Color) DecodeFromBytes(data []byte) error {
	tlv.Color = binary.BigEndian.Uint32(data[4:8])
	return nil
}

func (tlv *Color) Serialize() []byte {
	buf := []byte{}

<<<<<<< HEAD
	typ := make([]uint8, 2)
	binary.BigEndian.PutUint16(typ, uint16(tlv.Type()))
	buf = append(buf, typ...)

	length := make([]uint8, 2)
=======
	typ := make([]byte, 2)
	binary.BigEndian.PutUint16(typ, uint16(tlv.Type()))
	buf = append(buf, typ...)

	length := make([]byte, 2)
>>>>>>> 44bc485b
	binary.BigEndian.PutUint16(length, uint16(TLVColor))
	buf = append(buf, length...)

	color := make([]byte, 4)
	binary.BigEndian.PutUint32(color, tlv.Color)
	buf = append(buf, color...)

	return buf
}

func (tlv *Color) MarshalLogObject(enc zapcore.ObjectEncoder) error {
	return nil
}

func (tlv *Color) Type() TLVType {
	return TLVColor
}

func (tlv *Color) Len() uint16 {
	return TLVHeaderLength + TLVColorValueLength
}

type UndefinedTLV struct {
	Typ    TLVType
	Length uint16
	Value  []byte
}

<<<<<<< HEAD
func (tlv *UndefinedTLV) DecodeFromBytes(data []uint8) error {
=======
func (tlv *UndefinedTLV) DecodeFromBytes(data []byte) error {
>>>>>>> 44bc485b
	tlv.Typ = TLVType(binary.BigEndian.Uint16(data[0:2]))
	tlv.Length = binary.BigEndian.Uint16(data[2:4])

	tlv.Value = data[4 : 4+tlv.Length]
	return nil
}

<<<<<<< HEAD
func (tlv *UndefinedTLV) Serialize() []uint8 {
	bytePCEPTLV := []uint8{}

	byteTLVType := make([]uint8, 2)
=======
func (tlv *UndefinedTLV) Serialize() []byte {
	bytePCEPTLV := []byte{}

	byteTLVType := make([]byte, 2)
>>>>>>> 44bc485b
	binary.BigEndian.PutUint16(byteTLVType, uint16(tlv.Typ))
	bytePCEPTLV = append(bytePCEPTLV, byteTLVType...) // Type (2byte)

	byteTLVLength := make([]byte, 2)
	binary.BigEndian.PutUint16(byteTLVLength, tlv.Length)
	bytePCEPTLV = append(bytePCEPTLV, byteTLVLength...) // Length (2byte)

	bytePCEPTLV = append(bytePCEPTLV, tlv.Value...) // Value (Length byte)
	if padding := tlv.Length % 4; padding != 0 {
<<<<<<< HEAD
		bytePadding := make([]uint8, 4-padding)
=======
		bytePadding := make([]byte, 4-padding)
>>>>>>> 44bc485b
		bytePCEPTLV = append(bytePCEPTLV, bytePadding...)
	}
	return bytePCEPTLV
}

func (tlv *UndefinedTLV) MarshalLogObject(enc zapcore.ObjectEncoder) error {
	return nil
}

func (tlv *UndefinedTLV) Type() TLVType {
	return tlv.Typ
}

func (tlv *UndefinedTLV) Len() uint16 {
	padding := uint16(0)
	if tlv.Length%4 != 0 {
		padding = (4 - tlv.Length%4)
	}
	return TLVHeaderLength + tlv.Length + padding
}

func (tlv *UndefinedTLV) CapStrings() []string {
	cap := "unknown_type_" + strconv.FormatInt(int64(tlv.Typ), 10)
	return []string{cap}
}

func (tlv *UndefinedTLV) SetLength() {
	tlv.Length = uint16(len(tlv.Value))
}

func DecodeTLV(data []byte) (TLVInterface, error) {
	if len(data) < 2 {
		return nil, errors.New("insufficient data to read TLV type")
	}

	tlvType := binary.BigEndian.Uint16(data[0:2])

	if createTLV, found := tlvMap[TLVType(tlvType)]; found {
		tlv := createTLV()
		if err := tlv.DecodeFromBytes(data); err != nil {
			return nil, fmt.Errorf("error decoding TLV type %x: %w", tlvType, err)
		}
		return tlv, nil
	}

	tlv := &UndefinedTLV{}
	if err := tlv.DecodeFromBytes(data); err != nil {
		return nil, fmt.Errorf("error decoding undefined TLV type %x: %w", tlvType, err)
	}

	return tlv, nil
}

func DecodeTLVs(data []byte) ([]TLVInterface, error) {
	var tlvs []TLVInterface

	for len(data) > 0 {
		tlv, err := DecodeTLV(data)
		if err != nil {
			return nil, err
		}

		tlvs = append(tlvs, tlv)

		tlvLen := int(tlv.Len())
		if len(data) < tlvLen {
			return nil, fmt.Errorf("expected TLV length %d but found %d bytes remaining", tlvLen, len(data))
		}

		data = data[tlvLen:]
	}

	return tlvs, nil
}<|MERGE_RESOLUTION|>--- conflicted
+++ resolved
@@ -20,12 +20,8 @@
 
 type TLVType uint16
 
-<<<<<<< HEAD
-const ( // PCEP TLV
-=======
 // PCEP TLV types
 const (
->>>>>>> 44bc485b
 	TLVNoPathVector                       TLVType = 0x01
 	TLVOverloadDuration                   TLVType = 0x02
 	TLVReqMissing                         TLVType = 0x03
@@ -97,7 +93,6 @@
 	TLVSRP2MPPolicyCapability             TLVType = 0x49
 	TLVIPv4SrP2MPInstanceID               TLVType = 0x4a
 	TLVIPv6SrP2MPInstanceID               TLVType = 0x4b
-<<<<<<< HEAD
 )
 
 var tlvDescriptions = map[TLVType]struct {
@@ -184,12 +179,50 @@
 	return fmt.Sprintf("Unknown TLV (0x%04x)", uint16(t))
 }
 
+// TLV header length (type + length)
+const TLVHeaderLength = 4
+
+// TLV value lengths, excluding the 4-byte TLV header (type + length)
+const (
+	TLVStatefulPCECapabilityValueLength     uint16 = 4
+	TLVIPv4LSPIdentifiersValueLength        uint16 = 16
+	TLVIPv6LSPIdentifiersValueLength        uint16 = 52
+	TLVLSPDBVersionValueLength              uint16 = 8
+	TLVSRPCECapabilityValueLength           uint16 = 4
+	TLVPathSetupTypeValueLength             uint16 = 4
+	TLVExtendedAssociationIDIPv4ValueLength uint16 = 8
+	TLVExtendedAssociationIDIPv6ValueLength uint16 = 20
+	TLVSRPolicyCPathIDValueLength           uint16 = 28
+	TLVSRPolicyCPathPreferenceValueLength   uint16 = 4
+	TLVColorValueLength                     uint16 = 4
+)
+
 // Juniper specific TLV (deprecated)
 const (
 	TLVExtendedAssociationIDIPv4Juniper TLVType = 0xffe3
-	TLVSrPolicyCPathIDJuniper           TLVType = 0xffe4
-	TLVSrPolicyCPathPreferenceJuniper   TLVType = 0xffe5
-)
+	TLVSRPolicyCPathIDJuniper           TLVType = 0xffe4
+	TLVSRPolicyCPathPreferenceJuniper   TLVType = 0xffe5
+)
+
+// Cisco specific SubTLV
+const (
+	SubTLVColorCisco      TLVType = 0x01
+	SubTLVPreferenceCisco TLVType = 0x03
+)
+
+// Cisco specific SubTLV length
+const (
+	SubTLVColorCiscoValueLength      uint16 = 4
+	SubTLVPreferenceCiscoValueLength uint16 = 4
+)
+
+type TLVInterface interface {
+	DecodeFromBytes(data []byte) error
+	Serialize() []byte
+	MarshalLogObject(enc zapcore.ObjectEncoder) error
+	Type() TLVType
+	Len() uint16 // Total length of Type, Length, and Value
+}
 
 var tlvMap = map[TLVType]func() TLVInterface{
 	TLVStatefulPCECapability:   func() TLVInterface { return &StatefulPCECapability{} },
@@ -203,180 +236,8 @@
 	TLVPathSetupTypeCapability: func() TLVInterface { return &PathSetupTypeCapability{} },
 	TLVAssocTypeList:           func() TLVInterface { return &AssocTypeList{} },
 	TLVColor:                   func() TLVInterface { return &Color{} },
-=======
-)
-
-var tlvDescriptions = map[TLVType]struct {
-	Description string
-	Reference   string
-}{
-	TLVNoPathVector:                       {"NO-PATH-VECTOR", "RFC5440"},
-	TLVOverloadDuration:                   {"OVERLOAD-DURATION", "RFC5440"},
-	TLVReqMissing:                         {"REQ-MISSING", "RFC5440"},
-	TLVOFList:                             {"OF-LIST", "RFC5541"},
-	TLVOrder:                              {"ORDER", "RFC5557"},
-	TLVP2MPCapable:                        {"P2MP-CAPABLE", "RFC8306"},
-	TLVVendorInformation:                  {"VENDOR-INFORMATION", "RFC7470"},
-	TLVWavelengthSelection:                {"WAVELENGTH-SELECTION", "RFC8780"},
-	TLVWavelengthRestriction:              {"WAVELENGTH-RESTRICTION", "RFC8780"},
-	TLVWavelengthAllocation:               {"WAVELENGTH-ALLOCATION", "RFC8780"},
-	TLVOpticalInterfaceClassList:          {"OPTICAL-INTERFACE-CLASS-LIST", "RFC8780"},
-	TLVClientSignalInformation:            {"CLIENT-SIGNAL-INFORMATION", "RFC8780"},
-	TLVHPCECapability:                     {"H-PCE-CAPABILITY", "RFC8685"},
-	TLVDomainID:                           {"DOMAIN-ID", "RFC8685"},
-	TLVHPCEFlag:                           {"H-PCE-FLAG", "RFC8685"},
-	TLVStatefulPCECapability:              {"STATEFUL-PCE-CAPABILITY", "RFC8231"},
-	TLVSymbolicPathName:                   {"SYMBOLIC-PATH-NAME", "RFC8231"},
-	TLVIPv4LSPIdentifiers:                 {"IPV4-LSP-IDENTIFIERS", "RFC8231"},
-	TLVIPv6LSPIdentifiers:                 {"IPV6-LSP-IDENTIFIERS", "RFC8231"},
-	TLVLSPErrorCode:                       {"LSP-ERROR-CODE", "RFC8231"},
-	TLVRsvpErrorSpec:                      {"RSVP-ERROR-SPEC", "RFC8231"},
-	TLVLSPDBVersion:                       {"LSP-DB-VERSION", "RFC8232"},
-	TLVSpeakerEntityID:                    {"SPEAKER-ENTITY-ID", "RFC8232"},
-	TLVSRPCECapability:                    {"SR-PCE-CAPABILITY", "RFC8664"},
-	TLVPathSetupType:                      {"PATH-SETUP-TYPE", "RFC8408"},
-	TLVOperatorConfiguredAssociationRange: {"OPERATOR-CONFIGURED-ASSOCIATION-RANGE", "RFC8697"},
-	TLVGlobalAssociationSource:            {"GLOBAL-ASSOCIATION-SOURCE", "RFC8697"},
-	TLVExtendedAssociationID:              {"EXTENDED-ASSOCIATION-ID", "RFC8697"},
-	TLVP2MPIPv4LSPIdentifiers:             {"P2MP-IPV4-LSP-IDENTIFIERS", "RFC8623"},
-	TLVP2MPIPv6LSPIdentifiers:             {"P2MP-IPV6-LSP-IDENTIFIERS", "RFC8623"},
-	TLVPathSetupTypeCapability:            {"PATH-SETUP-TYPE-CAPABILITY", "RFC8408"},
-	TLVAssocTypeList:                      {"ASSOC-TYPE-LIST", "RFC8697"},
-	TLVAutoBandwidthCapability:            {"AUTO-BANDWIDTH-CAPABILITY", "RFC8733"},
-	TLVAutoBandwidthAttributes:            {"AUTO-BANDWIDTH-ATTRIBUTES", "RFC8733"},
-	TLVPathProtectionAssociationGroupTLV:  {"PATH-PROTECTION-ASSOCIATION-GROUP", "RFC8745"},
-	TLVIPv4Address:                        {"IPV4-ADDRESS", "RFC8779"},
-	TLVIPv6Address:                        {"IPV6-ADDRESS", "RFC8779"},
-	TLVUnnumberedEndpoint:                 {"UNNUMBERED-ENDPOINT", "RFC8779"},
-	TLVLabelRequest:                       {"LABEL-REQUEST", "RFC8779"},
-	TLVLabelSet:                           {"LABEL-SET", "RFC8779"},
-	TLVProtectionAttribute:                {"PROTECTION-ATTRIBUTE", "RFC8779"},
-	TLVGmplsCapability:                    {"GMPLS-CAPABILITY", "RFC8779"},
-	TLVDisjointnessConfiguration:          {"DISJOINTNESS-CONFIGURATION", "RFC8800"},
-	TLVDisjointnessStatus:                 {"DISJOINTNESS-STATUS", "RFC8800"},
-	TLVPolicyParameters:                   {"POLICY-PARAMETERS-TLV", "RFC9005"},
-	TLVSchedLSPAttribute:                  {"SCHED-LSP-ATTRIBUTE", "RFC8934"},
-	TLVSchedPdLSPAttribute:                {"SCHED-PD-LSP-ATTRIBUTE", "RFC8934"},
-	TLVPCEFlowspecCapability:              {"PCE-FLOWSPEC-CAPABILITY TLV", "RFC9168"},
-	TLVFlowFilter:                         {"FLOW-FILTER-TLV", "RFC9168"},
-	TLVBidirectionalLSPAssociationGroup:   {"BIDIRECTIONAL-LSP Association Group TLV", "RFC9059"},
-	TLVTePathBinding:                      {"TE-PATH-BINDING", "RFC9604"},
-	TLVSRPolicyPolName:                    {"SRPOLICY-POL-NAME", "draft-ietf-pce-segment-routing-policy-cp-14"},
-	TLVSRPolicyCPathID:                    {"SRPOLICY-CPATH-ID", "draft-ietf-pce-segment-routing-policy-cp-14"},
-	TLVSRPolicyCPathName:                  {"SRPOLICY-CPATH-NAME", "draft-ietf-pce-segment-routing-policy-cp-14"},
-	TLVSRPolicyCPathPreference:            {"SRPOLICY-CPATH-PREFERENCE", "draft-ietf-pce-segment-routing-policy-cp-14"},
-	TLVMultipathCap:                       {"MULTIPATH-CAP", "draft-ietf-pce-multipath-07"},
-	TLVMultipathWeight:                    {"MULTIPATH-WEIGHT", "draft-ietf-pce-multipath-07"},
-	TLVMultipathBackup:                    {"MULTIPATH-BACKUP", "draft-ietf-pce-multipath-07"},
-	TLVMultipathOppdirPath:                {"MULTIPATH-OPPDIR-PATH", "draft-ietf-pce-multipath-07"},
-	TLVLSPExtendedFlag:                    {"LSP-EXTENDED-FLAG", "RFC9357"},
-	TLVVirtualNetwork:                     {"VIRTUAL-NETWORK", "RFC9358"},
-	TLVSrAlgorithm:                        {"SR-ALGORITHM", "draft-ietf-pce-sid-algo-12"},
-	TLVColor:                              {"COLOR", "RFC-ietf-pce-pcep-color-12"},
-	TLVComputationPriority:                {"COMPUTATION-PRIORITY", "draft-ietf-pce-segment-routing-policy-cp-14"},
-	TLVExplicitNullLabelPolicy:            {"EXPLICIT-NULL-LABEL-POLICY", "draft-ietf-pce-segment-routing-policy-cp-14"},
-	TLVInvalidation:                       {"INVALIDATION", "draft-ietf-pce-segment-routing-policy-cp-14"},
-	TLVSRPolicyCapability:                 {"SRPOLICY-CAPABILITY", "draft-ietf-pce-segment-routing-policy-cp-14"},
-	TLVPathRecomputation:                  {"PATH-RECOMPUTATION", "draft-ietf-pce-circuit-style-pcep-extensions-03"},
-	TLVSRP2MPPolicyCapability:             {"SRP2MP-POLICY-CAPABILITY", "draft-ietf-pce-sr-p2mp-policy-09"},
-	TLVIPv4SrP2MPInstanceID:               {"IPV4-SR-P2MP-INSTANCE-ID", "draft-ietf-pce-sr-p2mp-policy-09"},
-	TLVIPv6SrP2MPInstanceID:               {"IPV6-SR-P2MP-INSTANCE-ID", "draft-ietf-pce-sr-p2mp-policy-09"},
-}
-
-func (t TLVType) String() string {
-	if desc, ok := tlvDescriptions[t]; ok {
-		return fmt.Sprintf("%s (%s)", desc.Description, desc.Reference)
-	}
-	return fmt.Sprintf("Unknown TLV (0x%04x)", uint16(t))
->>>>>>> 44bc485b
-}
-
-// TLV header length (type + length)
-const TLVHeaderLength = 4
-
-// TLV value lengths, excluding the 4-byte TLV header (type + length)
-const (
-	TLVStatefulPCECapabilityValueLength     uint16 = 4
-<<<<<<< HEAD
-=======
-	TLVIPv4LSPIdentifiersValueLength        uint16 = 16
-	TLVIPv6LSPIdentifiersValueLength        uint16 = 52
->>>>>>> 44bc485b
-	TLVLSPDBVersionValueLength              uint16 = 8
-	TLVSRPCECapabilityValueLength           uint16 = 4
-	TLVPathSetupTypeValueLength             uint16 = 4
-	TLVExtendedAssociationIDIPv4ValueLength uint16 = 8
-	TLVExtendedAssociationIDIPv6ValueLength uint16 = 20
-<<<<<<< HEAD
-	TLVIPv4LSPIdentifiersValueLength        uint16 = 16
-	TLVIPv6LSPIdentifiersValueLength        uint16 = 52
-	TLVSRPolicyCPathIDValueLength           uint16 = 28
-	TLVSrPolicyCPathPreferenceValueLength   uint16 = 4
-	TLVColorValueLength                     uint16 = 4
-)
-
-// Cisco specific SubTLV
-const (
-	SubTLVColorCisco      TLVType = 0x01
-	SubTLVPreferenceCisco TLVType = 0x03
-)
-
-=======
-	TLVSRPolicyCPathIDValueLength           uint16 = 28
-	TLVSRPolicyCPathPreferenceValueLength   uint16 = 4
-	TLVColorValueLength                     uint16 = 4
-)
-
-// Juniper specific TLV (deprecated)
-const (
-	TLVExtendedAssociationIDIPv4Juniper TLVType = 0xffe3
-	TLVSRPolicyCPathIDJuniper           TLVType = 0xffe4
-	TLVSRPolicyCPathPreferenceJuniper   TLVType = 0xffe5
-)
-
-// Cisco specific SubTLV
-const (
-	SubTLVColorCisco      TLVType = 0x01
-	SubTLVPreferenceCisco TLVType = 0x03
-)
-
-// Cisco specific SubTLV length
->>>>>>> 44bc485b
-const (
-	SubTLVColorCiscoValueLength      uint16 = 4
-	SubTLVPreferenceCiscoValueLength uint16 = 4
-)
-<<<<<<< HEAD
-
-const TLVHeaderLength = 4
-=======
->>>>>>> 44bc485b
-
-type TLVInterface interface {
-	DecodeFromBytes(data []byte) error
-	Serialize() []byte
-	MarshalLogObject(enc zapcore.ObjectEncoder) error
-	Type() TLVType
-	Len() uint16 // Total length of Type, Length, and Value
-}
-
-<<<<<<< HEAD
-=======
-var tlvMap = map[TLVType]func() TLVInterface{
-	TLVStatefulPCECapability:   func() TLVInterface { return &StatefulPCECapability{} },
-	TLVSymbolicPathName:        func() TLVInterface { return &SymbolicPathName{} },
-	TLVIPv4LSPIdentifiers:      func() TLVInterface { return &IPv4LSPIdentifiers{} },
-	TLVIPv6LSPIdentifiers:      func() TLVInterface { return &IPv6LSPIdentifiers{} },
-	TLVLSPDBVersion:            func() TLVInterface { return &LSPDBVersion{} },
-	TLVSRPCECapability:         func() TLVInterface { return &SRPCECapability{} },
-	TLVPathSetupType:           func() TLVInterface { return &PathSetupType{} },
-	TLVExtendedAssociationID:   func() TLVInterface { return &ExtendedAssociationID{} },
-	TLVPathSetupTypeCapability: func() TLVInterface { return &PathSetupTypeCapability{} },
-	TLVAssocTypeList:           func() TLVInterface { return &AssocTypeList{} },
-	TLVColor:                   func() TLVInterface { return &Color{} },
-}
-
->>>>>>> 44bc485b
+}
+
 type StatefulPCECapability struct {
 	LSPUpdateCapability            bool // 31
 	IncludeDBVersion               bool // 30
@@ -395,34 +256,6 @@
 	Relax                          bool // 17
 }
 
-<<<<<<< HEAD
-func (tlv *StatefulPCECapability) DecodeFromBytes(flags []uint8) error {
-	if len(flags) < 4 {
-		return fmt.Errorf("flags array is too short, expected at least 4 bytes but got %d", len(flags))
-	}
-
-	flagMap := []struct {
-		field *bool
-		mask  uint8
-		index int
-	}{
-		{&tlv.LSPUpdateCapability, 0x01, 3},
-		{&tlv.IncludeDBVersion, 0x02, 3},
-		{&tlv.LSPInstantiationCapability, 0x04, 3},
-		{&tlv.TriggeredResync, 0x08, 3},
-		{&tlv.DeltaLSPSyncCapability, 0x10, 3},
-		{&tlv.TriggeredInitialSync, 0x20, 3},
-		{&tlv.P2mpCapability, 0x40, 3},
-		{&tlv.P2mpLSPUpdateCapability, 0x80, 3},
-		{&tlv.P2mpLSPInstantiationCapability, 0x01, 2},
-		{&tlv.LSPSchedulingCapability, 0x02, 2},
-		{&tlv.PdLSPCapability, 0x04, 2},
-		{&tlv.ColorCapability, 0x08, 2},
-		{&tlv.PathRecomputationCapability, 0x10, 2},
-		{&tlv.StrictPathCapability, 0x20, 2},
-		{&tlv.Relax, 0x40, 2},
-	}
-=======
 const (
 	LSPUpdateCapabilityBit        uint32 = 0x01
 	IncludeDBVersionCapabilityBit uint32 = 0x02
@@ -435,7 +268,6 @@
 const (
 	StatefulPCECapabilityFlagsIndex = 3
 )
->>>>>>> 44bc485b
 
 func (tlv *StatefulPCECapability) DecodeFromBytes(data []byte) error {
 	if len(data) < int(tlv.Len()) {
@@ -456,38 +288,6 @@
 	)
 }
 
-<<<<<<< HEAD
-func (tlv *StatefulPCECapability) Serialize() []uint8 {
-	buf := []uint8{}
-
-	typ := make([]uint8, 2)
-	binary.BigEndian.PutUint16(typ, uint16(tlv.Type()))
-	buf = append(buf, typ...)
-
-	length := make([]uint8, 2)
-	binary.BigEndian.PutUint16(length, TLVStatefulPCECapabilityValueLength)
-	buf = append(buf, length...)
-
-	flags := make([]uint8, TLVStatefulPCECapabilityValueLength)
-
-	setFlag(flags, 3, 0x01, tlv.LSPUpdateCapability)
-	setFlag(flags, 3, 0x02, tlv.IncludeDBVersion)
-	setFlag(flags, 3, 0x04, tlv.LSPInstantiationCapability)
-	setFlag(flags, 3, 0x08, tlv.TriggeredResync)
-	setFlag(flags, 3, 0x10, tlv.DeltaLSPSyncCapability)
-	setFlag(flags, 3, 0x20, tlv.TriggeredInitialSync)
-	setFlag(flags, 3, 0x40, tlv.P2mpCapability)
-	setFlag(flags, 3, 0x80, tlv.P2mpLSPUpdateCapability)
-	setFlag(flags, 2, 0x01, tlv.P2mpLSPInstantiationCapability)
-	setFlag(flags, 2, 0x02, tlv.LSPSchedulingCapability)
-	setFlag(flags, 2, 0x04, tlv.PdLSPCapability)
-	setFlag(flags, 2, 0x08, tlv.ColorCapability)
-	setFlag(flags, 2, 0x10, tlv.PathRecomputationCapability)
-	setFlag(flags, 2, 0x20, tlv.StrictPathCapability)
-	setFlag(flags, 2, 0x40, tlv.Relax)
-
-	buf = append(buf, flags...)
-=======
 func (tlv *StatefulPCECapability) MarshalLogObject(enc zapcore.ObjectEncoder) error {
 	enc.AddBool("lspUpdateCapability", tlv.LSPUpdateCapability)
 	enc.AddBool("includeDBVersion", tlv.IncludeDBVersion)
@@ -497,29 +297,11 @@
 	enc.AddBool("triggeredInitialSync", tlv.TriggeredInitialSync)
 	return nil
 }
->>>>>>> 44bc485b
 
 func (tlv *StatefulPCECapability) Type() TLVType {
 	return TLVStatefulPCECapability
 }
 
-<<<<<<< HEAD
-func (tlv *StatefulPCECapability) MarshalLogObject(enc zapcore.ObjectEncoder) error {
-	return nil
-}
-
-func (tlv *StatefulPCECapability) Type() TLVType {
-	return TLVStatefulPCECapability
-}
-
-func (tlv *StatefulPCECapability) Len() uint16 {
-	return TLVHeaderLength + TLVStatefulPCECapabilityValueLength
-}
-
-func (tlv *StatefulPCECapability) CapStrings() []string {
-	ret := []string{}
-	ret = append(ret, "Stateful")
-=======
 func (tlv *StatefulPCECapability) Len() uint16 {
 	return TLVHeaderLength + TLVStatefulPCECapabilityValueLength
 }
@@ -546,7 +328,6 @@
 
 func (tlv *StatefulPCECapability) CapStrings() []string {
 	ret := []string{"Stateful"}
->>>>>>> 44bc485b
 	if tlv.LSPUpdateCapability {
 		ret = append(ret, "Update")
 	}
@@ -554,11 +335,7 @@
 		ret = append(ret, "Include-DB-Ver")
 	}
 	if tlv.LSPInstantiationCapability {
-<<<<<<< HEAD
-		ret = append(ret, "Initiate")
-=======
 		ret = append(ret, "Instantiation")
->>>>>>> 44bc485b
 	}
 	if tlv.TriggeredResync {
 		ret = append(ret, "Triggered-Resync")
@@ -607,14 +384,8 @@
 func (tlv *SymbolicPathName) Serialize() []byte {
 	const alignment = 4
 
-<<<<<<< HEAD
-	typ := make([]uint8, 2)
-	binary.BigEndian.PutUint16(typ, uint16(tlv.Type()))
-	buf = append(buf, typ...)
-=======
 	nameLen := uint16(len(tlv.Name))
 	padding := (alignment - (nameLen % alignment)) % alignment // Padding for 4-byte alignment
->>>>>>> 44bc485b
 
 	value := make([]byte, 0, int(nameLen)+int(padding))
 	value = append(value, []byte(tlv.Name)...)
@@ -646,26 +417,10 @@
 	return nil
 }
 
-<<<<<<< HEAD
-func (tlv *SymbolicPathName) Type() TLVType {
-	return TLVSymbolicPathName
-}
-
-func (tlv *SymbolicPathName) Len() uint16 {
-	l := uint16(len(tlv.Name))
-	padding := uint16(0)
-	if l%4 != 0 {
-		padding = (4 - l%4)
-	}
-	return TLVHeaderLength + l + padding
-}
-
-=======
 func NewSymbolicPathName(name string) *SymbolicPathName {
 	return &SymbolicPathName{Name: name}
 }
 
->>>>>>> 44bc485b
 type IPv4LSPIdentifiers struct {
 	IPv4TunnelSenderAddress   netip.Addr
 	IPv4TunnelEndpointAddress netip.Addr
@@ -674,9 +429,6 @@
 	ExtendedTunnelID          uint32
 }
 
-<<<<<<< HEAD
-func (tlv *IPv4LSPIdentifiers) DecodeFromBytes(data []uint8) error {
-=======
 const (
 	IPv4LSPIdentifiersTunnelSenderAddressIndex = 4
 	IPv4LSPIdentifiersLSPIDIndex               = 6
@@ -690,7 +442,6 @@
 		return fmt.Errorf("data length mismatch: expected %d bytes, but got %d bytes for IPv4LSPIdentifiers", expectedLength, len(data))
 	}
 
->>>>>>> 44bc485b
 	var ok bool
 	if tlv.IPv4TunnelSenderAddress, ok = netip.AddrFromSlice(data[TLVHeaderLength : TLVHeaderLength+IPv4LSPIdentifiersTunnelSenderAddressIndex]); !ok {
 		return fmt.Errorf("failed to parse IPv4TunnelSenderAddress")
@@ -703,16 +454,6 @@
 	if tlv.IPv4TunnelEndpointAddress, ok = netip.AddrFromSlice(data[TLVHeaderLength+IPv4LSPIdentifiersExtendedTunnelIDIndex : TLVHeaderLength+TLVIPv4LSPIdentifiersValueLength]); !ok {
 		return fmt.Errorf("failed to parse IPv4TunnelEndpointAddress")
 	}
-<<<<<<< HEAD
-	tlv.LSPID = binary.BigEndian.Uint16(data[8:10])
-	tlv.TunnelID = binary.BigEndian.Uint16(data[10:12])
-	tlv.IPv4TunnelEndpointAddress, _ = netip.AddrFromSlice(data[16:20])
-	return nil
-}
-
-func (tlv *IPv4LSPIdentifiers) Serialize() []uint8 {
-	return nil
-=======
 
 	return nil
 }
@@ -731,7 +472,6 @@
 		Uint16ToByteSlice(TLVIPv4LSPIdentifiersValueLength),
 		value,
 	)
->>>>>>> 44bc485b
 }
 
 func (tlv *IPv4LSPIdentifiers) MarshalLogObject(enc zapcore.ObjectEncoder) error {
@@ -746,8 +486,6 @@
 	return TLVHeaderLength + TLVIPv4LSPIdentifiersValueLength
 }
 
-<<<<<<< HEAD
-=======
 func NewIPv4LSPIdentifiers(senderAddr, endpointAddr netip.Addr, lspID, tunnelID uint16, extendedTunnelID uint32) *IPv4LSPIdentifiers {
 	return &IPv4LSPIdentifiers{
 		IPv4TunnelSenderAddress:   senderAddr,
@@ -758,7 +496,6 @@
 	}
 }
 
->>>>>>> 44bc485b
 type IPv6LSPIdentifiers struct {
 	IPv6TunnelSenderAddress   netip.Addr
 	IPv6TunnelEndpointAddress netip.Addr
@@ -767,10 +504,6 @@
 	ExtendedTunnelID          [16]byte
 }
 
-<<<<<<< HEAD
-func (tlv *IPv6LSPIdentifiers) DecodeFromBytes(data []uint8) error {
-	tlv.IPv6TunnelSenderAddress, _ = netip.AddrFromSlice(data[4:20])
-=======
 func (tlv *IPv6LSPIdentifiers) DecodeFromBytes(data []byte) error {
 	expectedLength := TLVHeaderLength + int(TLVIPv6LSPIdentifiersValueLength)
 	if len(data) != expectedLength {
@@ -782,7 +515,6 @@
 		return fmt.Errorf("failed to parse IPv6TunnelSenderAddress")
 	}
 
->>>>>>> 44bc485b
 	tlv.LSPID = binary.BigEndian.Uint16(data[20:22])
 	tlv.TunnelID = binary.BigEndian.Uint16(data[22:24])
 	copy(tlv.ExtendedTunnelID[:], data[24:40])
@@ -794,10 +526,6 @@
 	return nil
 }
 
-<<<<<<< HEAD
-func (tlv *IPv6LSPIdentifiers) Serialize() []uint8 {
-	return nil
-=======
 func (tlv *IPv6LSPIdentifiers) Serialize() []byte {
 	buf := make([]byte, tlv.Len())
 
@@ -810,7 +538,6 @@
 	copy(buf[40:56], tlv.IPv6TunnelEndpointAddress.AsSlice())
 
 	return buf
->>>>>>> 44bc485b
 }
 
 func (tlv *IPv6LSPIdentifiers) MarshalLogObject(enc zapcore.ObjectEncoder) error {
@@ -819,12 +546,6 @@
 
 func (tlv *IPv6LSPIdentifiers) Type() TLVType {
 	return TLVIPv6LSPIdentifiers
-<<<<<<< HEAD
-}
-
-func (tlv *IPv6LSPIdentifiers) Len() uint16 {
-	return TLVHeaderLength + TLVIPv6LSPIdentifiersValueLength
-=======
 }
 
 func (tlv *IPv6LSPIdentifiers) Len() uint16 {
@@ -839,7 +560,6 @@
 		TunnelID:                  tunnelID,
 		ExtendedTunnelID:          extendedTunnelID,
 	}
->>>>>>> 44bc485b
 }
 
 type LSPDBVersion struct {
@@ -859,17 +579,6 @@
 func (tlv *LSPDBVersion) Serialize() []byte {
 	buf := []byte{}
 
-<<<<<<< HEAD
-	typ := make([]uint8, 2)
-	binary.BigEndian.PutUint16(typ, uint16(tlv.Type()))
-	buf = append(buf, typ...)
-
-	length := make([]uint8, 2)
-	binary.BigEndian.PutUint16(length, TLVLSPDBVersionValueLength)
-	buf = append(buf, length...)
-
-	val := make([]uint8, TLVLSPDBVersionValueLength)
-=======
 	typ := make([]byte, 2)
 	binary.BigEndian.PutUint16(typ, uint16(tlv.Type()))
 	buf = append(buf, typ...)
@@ -879,7 +588,6 @@
 	buf = append(buf, length...)
 
 	val := make([]byte, TLVLSPDBVersionValueLength)
->>>>>>> 44bc485b
 	binary.BigEndian.PutUint64(val, tlv.VersionNumber)
 
 	buf = append(buf, val...)
@@ -902,40 +610,6 @@
 	return []string{"LSP-DB-VERSION"}
 }
 
-<<<<<<< HEAD
-type SRPCECapability struct {
-	UnlimitedMSD    bool
-	SupportNAI      bool
-	MaximumSidDepth uint8
-}
-
-func (tlv *SRPCECapability) DecodeFromBytes(data []uint8) error {
-	tlv.UnlimitedMSD = (data[6] & 0x01) != 0
-	tlv.SupportNAI = (data[6] & 0x02) != 0
-	tlv.MaximumSidDepth = data[7]
-	return nil
-}
-
-func (tlv *SRPCECapability) Serialize() []uint8 {
-	buf := []uint8{}
-
-	typ := make([]uint8, 2)
-	binary.BigEndian.PutUint16(typ, uint16(tlv.Type()))
-	buf = append(buf, typ...)
-
-	length := make([]uint8, 2)
-	binary.BigEndian.PutUint16(length, TLVSRPCECapabilityValueLength)
-	buf = append(buf, length...)
-
-	val := make([]uint8, TLVSRPCECapabilityValueLength)
-	if tlv.UnlimitedMSD {
-		val[2] = val[2] | 0x01
-	}
-	if tlv.SupportNAI {
-		val[2] = val[2] | 0x02
-	}
-	val[3] = tlv.MaximumSidDepth
-=======
 func NewLSPDBVersion(version uint64) *LSPDBVersion {
 	return &LSPDBVersion{
 		VersionNumber: version,
@@ -994,19 +668,15 @@
 	val[SRPCECapabilityFlagsIndex] = SetBit(val[SRPCECapabilityFlagsIndex], UnlimitedMaximumSIDDepthFlag, tlv.HasUnlimitedMaxSIDDepth)
 	val[SRPCECapabilityFlagsIndex] = SetBit(val[SRPCECapabilityFlagsIndex], NAISupportedFlag, tlv.IsNAISupported)
 	val[SRPCECapabilityMSDIndex] = tlv.MaximumSidDepth
->>>>>>> 44bc485b
 
 	buf = append(buf, val...)
 	return buf
 }
 
 func (tlv *SRPCECapability) MarshalLogObject(enc zapcore.ObjectEncoder) error {
-<<<<<<< HEAD
-=======
 	enc.AddBool("unlimited_max_sid_depth", tlv.HasUnlimitedMaxSIDDepth)
 	enc.AddBool("nai_is_supported", tlv.IsNAISupported)
 	enc.AddUint8("maximum_sid_depth", tlv.MaximumSidDepth)
->>>>>>> 44bc485b
 	return nil
 }
 
@@ -1019,9 +689,6 @@
 }
 
 func (tlv *SRPCECapability) CapStrings() []string {
-<<<<<<< HEAD
-	return []string{"SR-TE"}
-=======
 	var ret []string
 	if tlv.HasUnlimitedMaxSIDDepth {
 		ret = append(ret, "Unlimited-SID-Depth")
@@ -1038,25 +705,16 @@
 		IsNAISupported:          isNAISupported,
 		MaximumSidDepth:         maximumSidDepth,
 	}
->>>>>>> 44bc485b
 }
 
 type Pst uint8
 
 const (
-<<<<<<< HEAD
-	PathSetupTypeRSVPTE  Pst = 0x0
-	PathSetupTypeSRTE    Pst = 0x1
-	PathSetupTypePCECCTE Pst = 0x2
-	PathSetupTypeSRv6TE  Pst = 0x3
-	PathSetupTypeIPTE    Pst = 0x4
-=======
 	PathSetupTypeRSVPTE  Pst = 0x00
 	PathSetupTypeSRTE    Pst = 0x01
 	PathSetupTypePCECCTE Pst = 0x02
 	PathSetupTypeSRv6TE  Pst = 0x03
 	PathSetupTypeIPTE    Pst = 0x04
->>>>>>> 44bc485b
 )
 
 var pathSetupDescriptions = map[Pst]struct {
@@ -1114,18 +772,6 @@
 func (tlv *PathSetupType) Serialize() []byte {
 	buf := []byte{}
 
-<<<<<<< HEAD
-	typ := make([]uint8, 2)
-	binary.BigEndian.PutUint16(typ, uint16(tlv.Type()))
-	buf = append(buf, typ...)
-
-	length := make([]uint8, 2)
-	binary.BigEndian.PutUint16(length, TLVPathSetupTypeValueLength)
-	buf = append(buf, length...)
-
-	val := make([]uint8, TLVPathSetupTypeValueLength)
-	val[3] = uint8(tlv.PathSetupType)
-=======
 	typ := make([]byte, 2)
 	binary.BigEndian.PutUint16(typ, uint16(tlv.Type()))
 	buf = append(buf, typ...)
@@ -1136,7 +782,6 @@
 
 	val := make([]byte, TLVPathSetupTypeValueLength)
 	val[PathSetupTypePathSetupTypeIndex] = byte(tlv.PathSetupType)
->>>>>>> 44bc485b
 
 	buf = append(buf, val...)
 	return buf
@@ -1152,15 +797,12 @@
 
 func (tlv *PathSetupType) Len() uint16 {
 	return TLVHeaderLength + TLVPathSetupTypeValueLength
-<<<<<<< HEAD
-=======
 }
 
 func NewPathSetupType(pst Pst) *PathSetupType {
 	return &PathSetupType{
 		PathSetupType: pst,
 	}
->>>>>>> 44bc485b
 }
 
 type ExtendedAssociationID struct {
@@ -1173,11 +815,7 @@
 
 	tlv.Color = binary.BigEndian.Uint32(data[4:8])
 
-<<<<<<< HEAD
-	switch l {
-=======
 	switch length {
->>>>>>> 44bc485b
 	case TLVExtendedAssociationIDIPv4ValueLength:
 		tlv.Endpoint, _ = netip.AddrFromSlice(data[8:12])
 	case TLVExtendedAssociationIDIPv6ValueLength:
@@ -1190,11 +828,7 @@
 func (tlv *ExtendedAssociationID) Serialize() []byte {
 	buf := []byte{}
 
-<<<<<<< HEAD
-	typ := make([]uint8, 2)
-=======
 	typ := make([]byte, 2)
->>>>>>> 44bc485b
 	binary.BigEndian.PutUint16(typ, uint16(tlv.Type()))
 	buf = append(buf, typ...)
 
@@ -1249,11 +883,7 @@
 		pstNum += 4 - (pstNum % 4) // padding byte
 	}
 	var err error
-<<<<<<< HEAD
-	tlv.SubTLVs, err = DecodeTLVs(data[8+pstNum : TLVHeaderLength+l]) // 8 byte: Type&Length (4 byte) + Reserve&pstNum (4 byte)
-=======
 	tlv.SubTLVs, err = DecodeTLVs(data[8+pstNum : TLVHeaderLength+length]) // 8 byte: Type&Length (4 byte) + Reserve&pstNum (4 byte)
->>>>>>> 44bc485b
 	if err != nil {
 		return err
 	}
@@ -1263,11 +893,7 @@
 func (tlv *PathSetupTypeCapability) Serialize() []byte {
 	buf := []byte{}
 
-<<<<<<< HEAD
-	typ := make([]uint8, 2)
-=======
 	typ := make([]byte, 2)
->>>>>>> 44bc485b
 	binary.BigEndian.PutUint16(typ, uint16(tlv.Type()))
 	buf = append(buf, typ...)
 
@@ -1323,11 +949,7 @@
 	for _, subTLV := range tlv.SubTLVs {
 		length += subTLV.Len()
 	}
-<<<<<<< HEAD
-	return TLVHeaderLength + l
-=======
 	return TLVHeaderLength + length
->>>>>>> 44bc485b
 }
 
 func (tlv *PathSetupTypeCapability) CapStrings() []string {
@@ -1349,11 +971,7 @@
 	AssocTypePolicyAssociation                      AssocType = 0x03
 	AssocTypeSingleSidedBidirectionalLSPAssociation AssocType = 0x04
 	AssocTypeDoubleSidedBidirectionalLSPAssociation AssocType = 0x05
-<<<<<<< HEAD
-	AssocTypeSrPolicyAssociation                    AssocType = 0x06
-=======
 	AssocTypeSRPolicyAssociation                    AssocType = 0x06
->>>>>>> 44bc485b
 	AssocTypeVnAssociationType                      AssocType = 0x07
 )
 
@@ -1363,11 +981,7 @@
 	AssocTypePolicyAssociation:                      "Policy Association",
 	AssocTypeSingleSidedBidirectionalLSPAssociation: "Single Sided Bidirectional LSP Association",
 	AssocTypeDoubleSidedBidirectionalLSPAssociation: "Double Sided Bidirectional LSP Association",
-<<<<<<< HEAD
-	AssocTypeSrPolicyAssociation:                    "SR Policy Association",
-=======
 	AssocTypeSRPolicyAssociation:                    "SR Policy Association",
->>>>>>> 44bc485b
 	AssocTypeVnAssociationType:                      "VN Association Type",
 }
 
@@ -1394,11 +1008,7 @@
 func (tlv *AssocTypeList) Serialize() []byte {
 	buf := []byte{}
 
-<<<<<<< HEAD
-	typ := make([]uint8, 2)
-=======
 	typ := make([]byte, 2)
->>>>>>> 44bc485b
 	binary.BigEndian.PutUint16(typ, uint16(tlv.Type()))
 	buf = append(buf, typ...)
 
@@ -1433,11 +1043,7 @@
 	if length%4 != 0 {
 		padding = 2
 	}
-<<<<<<< HEAD
-	return TLVHeaderLength + l + padding
-=======
 	return TLVHeaderLength + length + padding
->>>>>>> 44bc485b
 }
 
 func (tlv *AssocTypeList) CapStrings() []string {
@@ -1456,19 +1062,11 @@
 func (tlv *SRPolicyCandidatePathIdentifier) Serialize() []byte {
 	buf := []byte{}
 
-<<<<<<< HEAD
-	typ := make([]uint8, 2)
-	binary.BigEndian.PutUint16(typ, uint16(tlv.Type()))
-	buf = append(buf, typ...)
-
-	length := make([]uint8, 2)
-=======
 	typ := make([]byte, 2)
 	binary.BigEndian.PutUint16(typ, uint16(tlv.Type()))
 	buf = append(buf, typ...)
 
 	length := make([]byte, 2)
->>>>>>> 44bc485b
 	binary.BigEndian.PutUint16(length, TLVSRPolicyCPathIDValueLength)
 	buf = append(buf, length...)
 
@@ -1511,21 +1109,12 @@
 func (tlv *SRPolicyCandidatePathPreference) Serialize() []byte {
 	buf := []byte{}
 
-<<<<<<< HEAD
-	typ := make([]uint8, 2)
-	binary.BigEndian.PutUint16(typ, uint16(tlv.Type()))
-	buf = append(buf, typ...)
-
-	length := make([]uint8, 2)
-	binary.BigEndian.PutUint16(length, TLVSrPolicyCPathPreferenceValueLength)
-=======
 	typ := make([]byte, 2)
 	binary.BigEndian.PutUint16(typ, uint16(tlv.Type()))
 	buf = append(buf, typ...)
 
 	length := make([]byte, 2)
 	binary.BigEndian.PutUint16(length, TLVSRPolicyCPathPreferenceValueLength)
->>>>>>> 44bc485b
 	buf = append(buf, length...)
 
 	preference := make([]byte, 4)
@@ -1544,11 +1133,7 @@
 }
 
 func (tlv *SRPolicyCandidatePathPreference) Len() uint16 {
-<<<<<<< HEAD
-	return TLVHeaderLength + TLVSrPolicyCPathPreferenceValueLength
-=======
 	return TLVHeaderLength + TLVSRPolicyCPathPreferenceValueLength
->>>>>>> 44bc485b
 }
 
 type Color struct {
@@ -1563,19 +1148,11 @@
 func (tlv *Color) Serialize() []byte {
 	buf := []byte{}
 
-<<<<<<< HEAD
-	typ := make([]uint8, 2)
-	binary.BigEndian.PutUint16(typ, uint16(tlv.Type()))
-	buf = append(buf, typ...)
-
-	length := make([]uint8, 2)
-=======
 	typ := make([]byte, 2)
 	binary.BigEndian.PutUint16(typ, uint16(tlv.Type()))
 	buf = append(buf, typ...)
 
 	length := make([]byte, 2)
->>>>>>> 44bc485b
 	binary.BigEndian.PutUint16(length, uint16(TLVColor))
 	buf = append(buf, length...)
 
@@ -1604,11 +1181,7 @@
 	Value  []byte
 }
 
-<<<<<<< HEAD
-func (tlv *UndefinedTLV) DecodeFromBytes(data []uint8) error {
-=======
 func (tlv *UndefinedTLV) DecodeFromBytes(data []byte) error {
->>>>>>> 44bc485b
 	tlv.Typ = TLVType(binary.BigEndian.Uint16(data[0:2]))
 	tlv.Length = binary.BigEndian.Uint16(data[2:4])
 
@@ -1616,17 +1189,10 @@
 	return nil
 }
 
-<<<<<<< HEAD
-func (tlv *UndefinedTLV) Serialize() []uint8 {
-	bytePCEPTLV := []uint8{}
-
-	byteTLVType := make([]uint8, 2)
-=======
 func (tlv *UndefinedTLV) Serialize() []byte {
 	bytePCEPTLV := []byte{}
 
 	byteTLVType := make([]byte, 2)
->>>>>>> 44bc485b
 	binary.BigEndian.PutUint16(byteTLVType, uint16(tlv.Typ))
 	bytePCEPTLV = append(bytePCEPTLV, byteTLVType...) // Type (2byte)
 
@@ -1636,11 +1202,7 @@
 
 	bytePCEPTLV = append(bytePCEPTLV, tlv.Value...) // Value (Length byte)
 	if padding := tlv.Length % 4; padding != 0 {
-<<<<<<< HEAD
-		bytePadding := make([]uint8, 4-padding)
-=======
 		bytePadding := make([]byte, 4-padding)
->>>>>>> 44bc485b
 		bytePCEPTLV = append(bytePCEPTLV, bytePadding...)
 	}
 	return bytePCEPTLV
